--- conflicted
+++ resolved
@@ -147,11 +147,7 @@
             3 => ExtensionType::RequiredCapabilities,
             4 => ExtensionType::ExternalPub,
             5 => ExtensionType::ExternalSenders,
-<<<<<<< HEAD
-            6 => ExtensionType::LastResort,
-=======
             10 => ExtensionType::LastResort,
->>>>>>> 596adef0
             unknown => ExtensionType::Unknown(unknown),
         }
     }
@@ -165,11 +161,7 @@
             ExtensionType::RequiredCapabilities => 3,
             ExtensionType::ExternalPub => 4,
             ExtensionType::ExternalSenders => 5,
-<<<<<<< HEAD
-            ExtensionType::LastResort => 6,
-=======
             ExtensionType::LastResort => 10,
->>>>>>> 596adef0
             ExtensionType::Unknown(unknown) => unknown,
         }
     }
