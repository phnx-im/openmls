--- conflicted
+++ resolved
@@ -78,22 +78,19 @@
     pub(crate) fn credential_types(&self) -> &[CredentialType] {
         self.credential_types.as_slice()
     }
-<<<<<<< HEAD
-=======
 
     /// Checks whether support for the provided extension type is required.
     pub(crate) fn requires_extension_type_support(&self, ext_type: ExtensionType) -> bool {
         self.extension_types.contains(&ext_type) || default_extensions().contains(&ext_type)
     }
 
-    /// Check if all extension and proposal types are supported.
-    pub(crate) fn check_support(&self) -> Result<(), ExtensionError> {
-        for proposal in self.proposal_types() {
-            if !proposal.is_supported() {
-                return Err(ExtensionError::UnsupportedProposalType);
-            }
-        }
-        Ok(())
-    }
->>>>>>> bc3edbe1
+    ///// Check if all extension and proposal types are supported.
+    //pub(crate) fn check_support(&self) -> Result<(), ExtensionError> {
+    //    for proposal in self.proposal_types() {
+    //        if !proposal.is_supported() {
+    //            return Err(ExtensionError::UnsupportedProposalType);
+    //        }
+    //    }
+    //    Ok(())
+    //}
 }