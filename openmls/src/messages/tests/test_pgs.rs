--- conflicted
+++ resolved
@@ -3,11 +3,7 @@
     codec::{Decode, Encode},
     key_packages::KeyPackageBundle,
     messages::{
-<<<<<<< HEAD
-        Config, CredentialBundle, CredentialType, GroupConfig, LeafIndex, MlsGroup,
-=======
         Config, CredentialBundle, CredentialType, LeafIndex, MlsGroup, MlsGroupConfig,
->>>>>>> 8d18dada
         PublicGroupState,
     },
 };
