//! # Known Answer Tests for the encoding and decoding of various structs of the
//! MLS spec
//!
//! See https://github.com/mlswg/mls-implementations/blob/master/test-vectors.md
//! for more description on the test vectors.

use crate::{
    ciphersuite::signable::Signable,
    group::GroupEpoch,
    messages::{Commit, GroupInfo, GroupSecrets, PublicGroupState},
    messages::{ConfirmationTag, GroupInfoPayload},
    node::Node,
    prelude::*,
    test_utils::*,
    utils::*,
};
use evercrypt::prelude::random_vec;

use serde::{self, Deserialize, Serialize};
<<<<<<< HEAD
use tls_codec::Serialize as TlsSerialize;
=======
use tls_codec::{Deserialize as TlsDeserialize, Serialize as TlsSerialize, TlsSliceU32, TlsVecU32};
>>>>>>> e06af6f2

#[derive(Serialize, Deserialize, Debug, Clone, Default)]
pub struct MessagesTestVector {
    key_package: String,  /* serialized KeyPackage, */
    capabilities: String, /* serialized Capabilities, */
    lifetime: String,     /* serialized {uint64 not_before; uint64 not_after;}, */
    ratchet_tree: String, /* serialized optional<Node> ratchet_tree<1..2^32-1>; */

    group_info: String,    /* serialized GroupInfo */
    group_secrets: String, /* serialized GroupSecrets */
    welcome: String,       /* serialized Welcome */

    public_group_state: String, /* serialized PublicGroupState */

    add_proposal: String,            /* serialized Add */
    update_proposal: String,         /* serialized Update */
    remove_proposal: String,         /* serialized Remove */
    pre_shared_key_proposal: String, /* serialized PreSharedKey */
    re_init_proposal: String,        /* serialized ReInit */
    external_init_proposal: String,  /* serialized ExternalInit */
    app_ack_proposal: String,        /* serialized AppAck */

    commit: String, /* serialized Commit */

    mls_plaintext_application: String, /* serialized MLSPlaintext(ApplicationData) */
    mls_plaintext_proposal: String,    /* serialized MLSPlaintext(Proposal(*)) */
    mls_plaintext_commit: String,      /* serialized MLSPlaintext(Commit) */
    mls_ciphertext: String,            /* serialized MLSCiphertext */
}

pub fn generate_test_vector(ciphersuite: &'static Ciphersuite) -> MessagesTestVector {
    let ciphersuite_name = ciphersuite.name();
    let credential_bundle = CredentialBundle::new(
        b"OpenMLS rocks".to_vec(),
        CredentialType::Basic,
        SignatureScheme::from(ciphersuite_name),
    )
    .unwrap();
    let key_package_bundle =
        KeyPackageBundle::new(&[ciphersuite_name], &credential_bundle, Vec::new()).unwrap();
    let capabilities = CapabilitiesExtension::default();
    let lifetime = LifetimeExtension::default();

    // Let's create a group
    let group_id = GroupId::random();
    let config = MlsGroupConfig::default();
    let mut group = MlsGroup::new(
        group_id.as_slice(),
        ciphersuite_name,
        key_package_bundle,
        config,
        None,
        ProtocolVersion::default(),
    )
    .unwrap();

    let ratchet_tree = group.tree().public_key_tree_copy();

    // We can't easily get a "natural" GroupInfo, so we just create one here.
    let group_info = GroupInfoPayload::new(
        group_id.clone(),
        GroupEpoch(0),
        random_vec(ciphersuite.hash_length()),
        random_vec(ciphersuite.hash_length()),
        vec![Extension::RatchetTree(RatchetTreeExtension::new(
            ratchet_tree.clone(),
        ))],
        ConfirmationTag(Mac {
            mac_value: random_vec(ciphersuite.hash_length()).into(),
        }),
        LeafIndex::from(random_u32()),
    );
    let group_info = group_info.sign(&credential_bundle).unwrap();
    let group_secrets = GroupSecrets::random_encoded(ciphersuite, ProtocolVersion::default());
    let public_group_state = group.export_public_group_state(&credential_bundle).unwrap();

    // Create some proposals
    let key_package_bundle =
        KeyPackageBundle::new(&[ciphersuite_name], &credential_bundle, Vec::new()).unwrap();
    let key_package = key_package_bundle.key_package();

    let add_proposal = AddProposal {
        key_package: key_package.clone(),
    };
    let update_proposal = UpdateProposal {
        key_package: key_package.clone(),
    };
    let remove_proposal = RemoveProposal {
        removed: random_u32(),
    };

    let psk_id = PreSharedKeyId::new(
        PskType::External,
        Psk::External(ExternalPsk::new(random_vec(ciphersuite.hash_length()))),
        random_vec(ciphersuite.hash_length()),
    );

    let psk_proposal = PreSharedKeyProposal::new(psk_id);
    let reinit_proposal = ReInitProposal {
        group_id,
        version: ProtocolVersion::Mls10,
        ciphersuite: ciphersuite_name,
        extensions: vec![Extension::RatchetTree(RatchetTreeExtension::new(
            ratchet_tree.clone(),
        ))]
        .into(),
    };
    // We don't support external init proposals yet.
<<<<<<< HEAD
    let external_init_proposal = tls_codec::TlsVecU16::<u8>::new(Vec::new());
    // We don't support app ack proposals yet.
    let app_ack_proposal = tls_codec::TlsVecU32::<u8>::new(Vec::new());
=======
    let external_init_proposal = tls_codec::TlsByteVecU16::new(Vec::new());
    // We don't support app ack proposals yet.
    let app_ack_proposal = tls_codec::TlsByteVecU32::new(Vec::new());
>>>>>>> e06af6f2
    let joiner_key_package_bundle =
        KeyPackageBundle::new(&[ciphersuite_name], &credential_bundle, Vec::new()).unwrap();

    let add_proposal_pt = group
        .create_add_proposal(
            b"aad",
            &credential_bundle,
            joiner_key_package_bundle.key_package().clone(),
        )
        .unwrap();
    let (commit_pt, welcome_option, _option_kpb) = group
        .create_commit(
            b"aad",
            &credential_bundle,
            &[&add_proposal_pt],
            &[],
            true,
            None,
        )
        .unwrap();
    let commit = if let MlsPlaintextContentType::Commit(commit) = commit_pt.content() {
        commit.clone()
    } else {
        panic!("Wrong content of MLS plaintext");
    };
    let welcome = welcome_option.unwrap();
    let mls_ciphertext_application = group
        .create_application_message(b"aad", b"msg", &credential_bundle, random_u8() as usize)
        .unwrap();
    let mls_plaintext_application = group.decrypt(&mls_ciphertext_application).unwrap();

    let encryption_target = match random_u32() % 3 {
        0 => commit_pt.clone(),
        1 => add_proposal_pt.clone(),
        2 => mls_plaintext_application.clone(),
        _ => panic!("Modulo 3 of u32 shouldn't give us anything larger than 2"),
    };

    let mls_ciphertext = group
        .encrypt(encryption_target, random_u8() as usize)
        .unwrap();

    MessagesTestVector {
        key_package: bytes_to_hex(&key_package.tls_serialize_detached().unwrap()), // serialized KeyPackage,
        capabilities: bytes_to_hex(&capabilities.tls_serialize_detached().unwrap()), // serialized Capabilities,
        lifetime: bytes_to_hex(&lifetime.tls_serialize_detached().unwrap()), // serialized {uint64 not_before; uint64 not_after;},
        ratchet_tree: bytes_to_hex(&TlsSliceU32(&ratchet_tree).tls_serialize_detached().unwrap()), /* serialized optional<Node> ratchet_tree<1..2^32-1>; */

        group_info: bytes_to_hex(&group_info.tls_serialize_detached().unwrap()), /* serialized GroupInfo */
        group_secrets: bytes_to_hex(&group_secrets.unwrap()), /* serialized GroupSecrets */
        welcome: bytes_to_hex(&welcome.tls_serialize_detached().unwrap()), /* serialized Welcome */

        public_group_state: bytes_to_hex(&public_group_state.tls_serialize_detached().unwrap()), /* serialized PublicGroupState */

<<<<<<< HEAD
        add_proposal: bytes_to_hex(&add_proposal.encode_detached().unwrap()), /* serialized Add */
        update_proposal: bytes_to_hex(&update_proposal.encode_detached().unwrap()), /* serialized Update */
        remove_proposal: bytes_to_hex(&remove_proposal.encode_detached().unwrap()), /* serialized Remove */
        pre_shared_key_proposal: bytes_to_hex(&psk_proposal.encode_detached().unwrap()), /* serialized PreSharedKey */
        re_init_proposal: bytes_to_hex(&reinit_proposal.encode_detached().unwrap()), /* serialized ReInit */
=======
        add_proposal: bytes_to_hex(&add_proposal.tls_serialize_detached().unwrap()), /* serialized Add */
        update_proposal: bytes_to_hex(&update_proposal.tls_serialize_detached().unwrap()), /* serialized Update */
        remove_proposal: bytes_to_hex(&remove_proposal.tls_serialize_detached().unwrap()), /* serialized Remove */
        pre_shared_key_proposal: bytes_to_hex(&psk_proposal.tls_serialize_detached().unwrap()), /* serialized PreSharedKey */
        re_init_proposal: bytes_to_hex(&reinit_proposal.tls_serialize_detached().unwrap()), /* serialized ReInit */
>>>>>>> e06af6f2
        external_init_proposal: bytes_to_hex(
            &external_init_proposal.tls_serialize_detached().unwrap(),
        ), /* serialized ExternalInit */
        app_ack_proposal: bytes_to_hex(&app_ack_proposal.tls_serialize_detached().unwrap()), /* serialized AppAck */

        commit: bytes_to_hex(&commit.tls_serialize_detached().unwrap()), /* serialized Commit */

        mls_plaintext_application: bytes_to_hex(
            &mls_plaintext_application.tls_serialize_detached().unwrap(),
        ), /* serialized MLSPlaintext(ApplicationData) */
        mls_plaintext_proposal: bytes_to_hex(&add_proposal_pt.tls_serialize_detached().unwrap()), /* serialized MLSPlaintext(Proposal(*)) */
        mls_plaintext_commit: bytes_to_hex(&commit_pt.tls_serialize_detached().unwrap()), /* serialized MLSPlaintext(Commit) */
        mls_ciphertext: bytes_to_hex(&mls_ciphertext.tls_serialize_detached().unwrap()), /* serialized MLSCiphertext */
    }
}

#[test]
fn write_test_vectors() {
    let mut tests = Vec::new();
    const NUM_TESTS: usize = 100;

    for ciphersuite in Config::supported_ciphersuites() {
        for _ in 0..NUM_TESTS {
            let test = generate_test_vector(ciphersuite);
            tests.push(test);
        }
    }

    write("test_vectors/kat_messages-new.json", &tests);
}

pub fn run_test_vector(tv: MessagesTestVector) -> Result<(), MessagesTestVectorError> {
    // KeyPackage
    let tv_key_package = hex_to_bytes(&tv.key_package);
    let mut tv_key_package_slice = tv_key_package.as_slice();
    let my_key_package = KeyPackage::tls_deserialize(&mut tv_key_package_slice)
        .unwrap()
        .tls_serialize_detached()
        .unwrap();
    if tv_key_package != my_key_package {
        log::error!("  KeyPackage encoding mismatch");
        log::debug!("    Encoded: {:x?}", my_key_package);
        log::debug!("    Expected: {:x?}", tv_key_package);
        if cfg!(test) {
            panic!("KeyPackage encoding mismatch");
        }
        return Err(MessagesTestVectorError::KeyPackageEncodingMismatch);
    }

    // Capabilities
    log::debug!("Capabilities tv: {}", tv.capabilities);
    let tv_capabilities = hex_to_bytes(&tv.capabilities);
    let my_capabilities = CapabilitiesExtension::tls_deserialize(&mut tv_capabilities.as_slice())
        .unwrap()
        .tls_serialize_detached()
        .unwrap();
    if tv_capabilities != my_capabilities {
        log::error!("  Capabilities encoding mismatch");
        log::debug!("    Encoded: {:x?}", my_capabilities);
        log::debug!("    Expected: {:x?}", tv_capabilities);
        if cfg!(test) {
            panic!("Capabilities encoding mismatch");
        }
        return Err(MessagesTestVectorError::CapabilitiesEncodingMismatch);
    }

    // Lifetime
    let tv_lifetime = hex_to_bytes(&tv.lifetime);
    let my_lifetime = LifetimeExtension::tls_deserialize(&mut tv_lifetime.as_slice())
        .unwrap()
        .tls_serialize_detached()
        .unwrap();
    if tv_lifetime != my_lifetime {
        log::error!("  Lifetime encoding mismatch");
        log::debug!("    Encoded: {:x?}", my_lifetime);
        log::debug!("    Expected: {:x?}", tv_lifetime);
        if cfg!(test) {
            panic!("Lifetime encoding mismatch");
        }
        return Err(MessagesTestVectorError::LifetimeEncodingMismatch);
    }

    // RatchetTree
    log::trace!("  Serialized ratchet tree: {}", tv.ratchet_tree);
    let tv_ratchet_tree = hex_to_bytes(&tv.ratchet_tree);
    let dec_ratchet_tree =
        TlsVecU32::<Option<Node>>::tls_deserialize(&mut tv_ratchet_tree.as_slice()).unwrap();
    let my_ratchet_tree = dec_ratchet_tree.tls_serialize_detached().unwrap();
    if tv_ratchet_tree != my_ratchet_tree {
        log::error!("  RatchetTree encoding mismatch");
        log::debug!("    Encoded: {:x?}", my_ratchet_tree);
        log::debug!("    Expected: {:x?}", tv_ratchet_tree);
        if cfg!(test) {
            panic!("RatchetTree encoding mismatch");
        }
        return Err(MessagesTestVectorError::RatchetTreeEncodingMismatch);
    }

    // GroupInfo
    let tv_group_info = hex_to_bytes(&tv.group_info);
    let my_group_info = GroupInfo::tls_deserialize(&mut tv_group_info.as_slice())
        .unwrap()
        .tls_serialize_detached()
        .unwrap();
    if tv_group_info != my_group_info {
        log::error!("  GroupInfo encoding mismatch");
        log::debug!("    Encoded: {:x?}", my_group_info);
        log::debug!("    Expected: {:x?}", tv_group_info);
        if cfg!(test) {
            panic!("GroupInfo encoding mismatch");
        }
        return Err(MessagesTestVectorError::GroupInfoEncodingMismatch);
    }

    // GroupSecrets
    let tv_group_secrets = hex_to_bytes(&tv.group_secrets);
    let gs = GroupSecrets::tls_deserialize(&mut tv_group_secrets.as_slice()).unwrap();
    let my_group_secrets =
        GroupSecrets::new_encoded(&gs.joiner_secret, gs.path_secret.as_ref(), gs.psks.as_ref())
            .unwrap();
    if tv_group_secrets != my_group_secrets {
        log::error!("  GroupSecrets encoding mismatch");
        log::debug!("    Encoded: {:x?}", my_group_secrets);
        log::debug!("    Expected: {:x?}", tv_group_secrets);
        if cfg!(test) {
            panic!("GroupSecrets encoding mismatch");
        }
        return Err(MessagesTestVectorError::GroupSecretsEncodingMismatch);
    }

    // Welcome
    let tv_welcome = hex_to_bytes(&tv.welcome);
    let my_welcome = Welcome::tls_deserialize(&mut tv_welcome.as_slice())
        .unwrap()
        .tls_serialize_detached()
        .unwrap();
    if tv_welcome != my_welcome {
        log::error!("  Welcome encoding mismatch");
        log::debug!("    Encoded: {:x?}", my_welcome);
        log::debug!("    Expected: {:x?}", tv_welcome);
        if cfg!(test) {
            panic!("Welcome encoding mismatch");
        }
        return Err(MessagesTestVectorError::WelcomeEncodingMismatch);
    }

    // PublicGroupState
    let tv_public_group_state = hex_to_bytes(&tv.public_group_state);
    let my_public_group_state =
        PublicGroupState::tls_deserialize(&mut tv_public_group_state.as_slice())
            .unwrap()
            .tls_serialize_detached()
            .unwrap();
    if tv_public_group_state != my_public_group_state {
        log::error!("  PublicGroupState encoding mismatch");
        log::debug!("    Encoded: {:x?}", my_public_group_state);
        log::debug!("    Expected: {:x?}", tv_public_group_state);
        if cfg!(test) {
            panic!("PublicGroupState encoding mismatch");
        }
        return Err(MessagesTestVectorError::PublicGroupStateEncodingMismatch);
    }

    // AddProposal
    let tv_add_proposal = hex_to_bytes(&tv.add_proposal);
    let my_add_proposal = AddProposal::tls_deserialize(&mut tv_add_proposal.as_slice())
        .unwrap()
        .tls_serialize_detached()
        .unwrap();
    if tv_add_proposal != my_add_proposal {
        log::error!("  AddProposal encoding mismatch");
        log::debug!("    Encoded: {:x?}", my_add_proposal);
        log::debug!("    Expected: {:x?}", tv_add_proposal);
        if cfg!(test) {
            panic!("AddProposal encoding mismatch");
        }
        return Err(MessagesTestVectorError::AddProposalEncodingMismatch);
    }

    //update_proposal: String,         /* serialized Update */
    // UpdateProposal
    let tv_update_proposal = hex_to_bytes(&tv.update_proposal);
    let my_update_proposal = UpdateProposal::tls_deserialize(&mut tv_update_proposal.as_slice())
        .unwrap()
        .tls_serialize_detached()
        .unwrap();
    if tv_update_proposal != my_update_proposal {
        log::error!("  UpdateProposal encoding mismatch");
        log::debug!("    Encoded: {:x?}", my_update_proposal);
        log::debug!("    Expected: {:x?}", tv_update_proposal);
        if cfg!(test) {
            panic!("UpdateProposal encoding mismatch");
        }
        return Err(MessagesTestVectorError::UpdateProposalEncodingMismatch);
    }
    //remove_proposal: String,         /* serialized Remove */
    // RemoveProposal
    let tv_remove_proposal = hex_to_bytes(&tv.remove_proposal);
    let my_remove_proposal = RemoveProposal::tls_deserialize(&mut tv_remove_proposal.as_slice())
        .unwrap()
        .tls_serialize_detached()
        .unwrap();
    if tv_remove_proposal != my_remove_proposal {
        log::error!("  RemoveProposal encoding mismatch");
        log::debug!("    Encoded: {:x?}", my_remove_proposal);
        log::debug!("    Expected: {:x?}", tv_remove_proposal);
        if cfg!(test) {
            panic!("RemoveProposal encoding mismatch");
        }
        return Err(MessagesTestVectorError::RemoveProposalEncodingMismatch);
    }

    // PreSharedKeyProposal
    let tv_pre_shared_key_proposal = hex_to_bytes(&tv.pre_shared_key_proposal);
    let my_pre_shared_key_proposal =
        PreSharedKeyProposal::tls_deserialize(&mut tv_pre_shared_key_proposal.as_slice())
            .unwrap()
            .tls_serialize_detached()
            .unwrap();
    if tv_pre_shared_key_proposal != my_pre_shared_key_proposal {
        log::error!("  PreSharedKeyProposal encoding mismatch");
        log::debug!("    Encoded: {:x?}", my_pre_shared_key_proposal);
        log::debug!("    Expected: {:x?}", tv_pre_shared_key_proposal);
        if cfg!(test) {
            panic!("PreSharedKeyProposal encoding mismatch");
        }
        return Err(MessagesTestVectorError::PreSharedKeyProposalEncodingMismatch);
    }

    // Re-Init, External Init and App-Ack Proposals go here...

    // Commit
    let tv_commit = hex_to_bytes(&tv.commit);
    let my_commit = Commit::tls_deserialize(&mut tv_commit.as_slice())
        .unwrap()
        .tls_serialize_detached()
        .unwrap();
    if tv_commit != my_commit {
        log::error!("  Commit encoding mismatch");
        log::debug!("    Encoded: {:x?}", my_commit);
        log::debug!("    Expected: {:x?}", tv_commit);
        if cfg!(test) {
            panic!("Commit encoding mismatch");
        }
        return Err(MessagesTestVectorError::CommitEncodingMismatch);
    }

    // MlsPlaintextApplication
    let tv_mls_plaintext_application = hex_to_bytes(&tv.mls_plaintext_application);
    let my_mls_plaintext_application =
        VerifiableMlsPlaintext::tls_deserialize(&mut tv_mls_plaintext_application.as_slice())
            .unwrap()
            .tls_serialize_detached()
            .unwrap();
    if tv_mls_plaintext_application != my_mls_plaintext_application {
        log::error!("  MlsPlaintextApplication encoding mismatch");
        log::debug!("    Encoded: {:x?}", my_mls_plaintext_application);
        log::debug!("    Expected: {:x?}", tv_mls_plaintext_application);
        if cfg!(test) {
            panic!("MlsPlaintextApplication encoding mismatch");
        }
        return Err(MessagesTestVectorError::MlsPlaintextApplicationEncodingMismatch);
    }

    // MlsPlaintext(Proposal)
    let tv_mls_plaintext_proposal = hex_to_bytes(&tv.mls_plaintext_proposal);
    let my_mls_plaintext_proposal =
        VerifiableMlsPlaintext::tls_deserialize(&mut tv_mls_plaintext_proposal.as_slice())
            .unwrap()
            .tls_serialize_detached()
            .unwrap();
    if tv_mls_plaintext_proposal != my_mls_plaintext_proposal {
        log::error!("  MlsPlaintext(Proposal) encoding mismatch");
        log::debug!("    Encoded: {:x?}", my_mls_plaintext_proposal);
        log::debug!("    Expected: {:x?}", tv_mls_plaintext_proposal);
        if cfg!(test) {
            panic!("MlsPlaintext(Proposal) encoding mismatch");
        }
        return Err(MessagesTestVectorError::MlsPlaintextProposalEncodingMismatch);
    }

    // MlsPlaintext(Commit)
    let tv_mls_plaintext_commit = hex_to_bytes(&tv.mls_plaintext_commit);
    let my_mls_plaintext_commit =
        VerifiableMlsPlaintext::tls_deserialize(&mut tv_mls_plaintext_commit.as_slice())
            .unwrap()
            .tls_serialize_detached()
            .unwrap();
    if tv_mls_plaintext_commit != my_mls_plaintext_commit {
        log::error!("  MlsPlaintext(Commit) encoding mismatch");
        log::debug!("    Encoded: {:x?}", my_mls_plaintext_commit);
        log::debug!("    Expected: {:x?}", tv_mls_plaintext_commit);
        if cfg!(test) {
            panic!("MlsPlaintext(Commit) encoding mismatch");
        }
        return Err(MessagesTestVectorError::MlsPlaintextCommitEncodingMismatch);
    }

    // MlsCiphertext
    let tv_mls_ciphertext = hex_to_bytes(&tv.mls_ciphertext);
    let my_mls_ciphertext = MlsCiphertext::tls_deserialize(&mut tv_mls_ciphertext.as_slice())
        .unwrap()
        .tls_serialize_detached()
        .unwrap();
    if tv_mls_ciphertext != my_mls_ciphertext {
        log::error!("  MlsCiphertext encoding mismatch");
        log::debug!("    Encoded: {:x?}", my_mls_ciphertext);
        log::debug!("    Expected: {:x?}", tv_mls_ciphertext);
        if cfg!(test) {
            panic!("MlsCiphertext encoding mismatch");
        }
        return Err(MessagesTestVectorError::MlsCiphertextEncodingMismatch);
    }
    Ok(())
}

#[test]
fn read_test_vectors() {
    let tests: Vec<MessagesTestVector> = read("test_vectors/kat_messages.json");

    for test_vector in tests {
        match run_test_vector(test_vector) {
            Ok(_) => {}
            Err(e) => panic!("Error while checking messages test vector.\n{:?}", e),
        }
    }
}

implement_error! {
    pub enum MessagesTestVectorError {
        LifetimeEncodingMismatch = "Lifetime encodings don't match.",
        RatchetTreeEncodingMismatch = "RatchetTree encodings don't match.",
        WelcomeEncodingMismatch = "Welcome encodings don't match.",
        PublicGroupStateEncodingMismatch = "PublicGroupState encodings don't match.",
        AddProposalEncodingMismatch = "AddProposal encodings don't match.",
        MlsCiphertextEncodingMismatch = "MlsCiphertext encodings don't match.",
        MlsPlaintextCommitEncodingMismatch = "MlsPlaintextCommit encodings don't match.",
        MlsPlaintextProposalEncodingMismatch = "MlsPlaintextProposal encodings don't match.",
        MlsPlaintextApplicationEncodingMismatch = "MlsPlaintextApplication encodings don't match.",
        CommitEncodingMismatch = "Commit encodings don't match.",
        PreSharedKeyProposalEncodingMismatch = "PreSharedKeyProposal encodings don't match.",
        RemoveProposalEncodingMismatch = "RemoveProposal encodings don't match.",
        UpdateProposalEncodingMismatch = "UpdateProposal encodings don't match.",
        GroupSecretsEncodingMismatch = "GroupSecrets encodings don't match.",
        GroupInfoEncodingMismatch = "GroupInfo encodings don't match.",
        KeyPackageEncodingMismatch = "KeyPackage encodings don't match.",
        CapabilitiesEncodingMismatch = "Capabilities encodings don't match.",
    }
}<|MERGE_RESOLUTION|>--- conflicted
+++ resolved
@@ -17,11 +17,7 @@
 use evercrypt::prelude::random_vec;
 
 use serde::{self, Deserialize, Serialize};
-<<<<<<< HEAD
-use tls_codec::Serialize as TlsSerialize;
-=======
 use tls_codec::{Deserialize as TlsDeserialize, Serialize as TlsSerialize, TlsSliceU32, TlsVecU32};
->>>>>>> e06af6f2
 
 #[derive(Serialize, Deserialize, Debug, Clone, Default)]
 pub struct MessagesTestVector {
@@ -130,15 +126,9 @@
         .into(),
     };
     // We don't support external init proposals yet.
-<<<<<<< HEAD
-    let external_init_proposal = tls_codec::TlsVecU16::<u8>::new(Vec::new());
-    // We don't support app ack proposals yet.
-    let app_ack_proposal = tls_codec::TlsVecU32::<u8>::new(Vec::new());
-=======
     let external_init_proposal = tls_codec::TlsByteVecU16::new(Vec::new());
     // We don't support app ack proposals yet.
     let app_ack_proposal = tls_codec::TlsByteVecU32::new(Vec::new());
->>>>>>> e06af6f2
     let joiner_key_package_bundle =
         KeyPackageBundle::new(&[ciphersuite_name], &credential_bundle, Vec::new()).unwrap();
 
@@ -193,19 +183,11 @@
 
         public_group_state: bytes_to_hex(&public_group_state.tls_serialize_detached().unwrap()), /* serialized PublicGroupState */
 
-<<<<<<< HEAD
-        add_proposal: bytes_to_hex(&add_proposal.encode_detached().unwrap()), /* serialized Add */
-        update_proposal: bytes_to_hex(&update_proposal.encode_detached().unwrap()), /* serialized Update */
-        remove_proposal: bytes_to_hex(&remove_proposal.encode_detached().unwrap()), /* serialized Remove */
-        pre_shared_key_proposal: bytes_to_hex(&psk_proposal.encode_detached().unwrap()), /* serialized PreSharedKey */
-        re_init_proposal: bytes_to_hex(&reinit_proposal.encode_detached().unwrap()), /* serialized ReInit */
-=======
         add_proposal: bytes_to_hex(&add_proposal.tls_serialize_detached().unwrap()), /* serialized Add */
         update_proposal: bytes_to_hex(&update_proposal.tls_serialize_detached().unwrap()), /* serialized Update */
         remove_proposal: bytes_to_hex(&remove_proposal.tls_serialize_detached().unwrap()), /* serialized Remove */
         pre_shared_key_proposal: bytes_to_hex(&psk_proposal.tls_serialize_detached().unwrap()), /* serialized PreSharedKey */
         re_init_proposal: bytes_to_hex(&reinit_proposal.tls_serialize_detached().unwrap()), /* serialized ReInit */
->>>>>>> e06af6f2
         external_init_proposal: bytes_to_hex(
             &external_init_proposal.tls_serialize_detached().unwrap(),
         ), /* serialized ExternalInit */
