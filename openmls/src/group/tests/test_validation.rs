//! This module contains all tests regarding the validation of incoming messages
//! as defined in https://github.com/openmls/openmls/wiki/Message-validation

use openmls_rust_crypto::OpenMlsRustCrypto;
use openmls_traits::{key_store::OpenMlsKeyStore, types::SignatureScheme, OpenMlsCryptoProvider};
use tls_codec::{Deserialize, Serialize};

use crate::{
    ciphersuite::{Ciphersuite, CiphersuiteName, Mac, Secret},
    credentials::{Credential, CredentialBundle, CredentialError, CredentialType},
    extensions::Extension,
    framing::{
        ContentType, MembershipTag, MlsCiphertext, MlsCiphertextError, MlsMessageIn,
        MlsPlaintextContentType, MlsPlaintextError, MlsPlaintextTbmPayload, Sender,
        ValidationError, VerifiableMlsPlaintext, VerificationError,
    },
    group::{
        FramingValidationError, GroupEpoch, GroupId, ManagedGroup, ManagedGroupConfig,
        ManagedGroupError, MlsGroupError, WireFormat,
    },
    key_packages::{KeyPackage, KeyPackageBundle, KeyPackageError},
    prelude::ProcessedMessage,
<<<<<<< HEAD
=======
    test_utils::*,
    tree::index::LeafIndex,
>>>>>>> 04401ee2
};

// Helper function to generate a CredentialBundle
fn generate_credential_bundle(
    identity: Vec<u8>,
    credential_type: CredentialType,
    signature_scheme: SignatureScheme,
    backend: &impl OpenMlsCryptoProvider,
) -> Result<Credential, CredentialError> {
    let cb = CredentialBundle::new(identity, credential_type, signature_scheme, backend)?;
    let credential = cb.credential().clone();
    backend
        .key_store()
        .store(credential.signature_key(), &cb)
        .expect("An unexpected error occurred.");
    Ok(credential)
}

// Helper function to generate a KeyPackageBundle
fn generate_key_package_bundle(
    ciphersuites: &[CiphersuiteName],
    credential: &Credential,
    extensions: Vec<Extension>,
    backend: &impl OpenMlsCryptoProvider,
) -> Result<KeyPackage, KeyPackageError> {
    let credential_bundle = backend
        .key_store()
        .read(credential.signature_key())
        .expect("An unexpected error occurred.");
    let kpb = KeyPackageBundle::new(ciphersuites, &credential_bundle, backend, extensions)?;
    let kp = kpb.key_package().clone();
    backend
        .key_store()
        .store(&kp.hash(backend).expect("Could not hash KeyPackage."), &kpb)
        .expect("An unexpected error occurred.");
    Ok(kp)
}

// Test setup values
#[cfg(test)]
struct ValidationTestSetup {
    alice_group: ManagedGroup,
    _alice_credential: Credential,
    _bob_credential: Credential,
    _alice_key_package: KeyPackage,
    bob_key_package: KeyPackage,
}

// Validation test setup
fn validation_test_setup(
    wire_format: WireFormat,
    ciphersuite: &'static Ciphersuite,
    backend: &impl OpenMlsCryptoProvider,
) -> ValidationTestSetup {
    let group_id = GroupId::from_slice(b"Test Group");

    // Generate credential bundles
    let alice_credential = generate_credential_bundle(
        "Alice".into(),
        CredentialType::Basic,
        ciphersuite.signature_scheme(),
        backend,
    )
    .expect("An unexpected error occurred.");

    let bob_credential = generate_credential_bundle(
        "Bob".into(),
        CredentialType::Basic,
        ciphersuite.signature_scheme(),
        backend,
    )
    .expect("An unexpected error occurred.");

    // Generate KeyPackages
    let alice_key_package =
        generate_key_package_bundle(&[ciphersuite.name()], &alice_credential, vec![], backend)
            .expect("An unexpected error occurred.");

    let bob_key_package =
        generate_key_package_bundle(&[ciphersuite.name()], &bob_credential, vec![], backend)
            .expect("An unexpected error occurred.");

    // Define the managed group configuration

    let managed_group_config = ManagedGroupConfig::builder()
        .wire_format(wire_format)
        .build();

    // === Alice creates a group ===
    let alice_group = ManagedGroup::new(
        backend,
        &managed_group_config,
        group_id,
        &alice_key_package
            .hash(backend)
            .expect("Could not hash KeyPackage."),
    )
    .expect("An unexpected error occurred.");

    ValidationTestSetup {
        alice_group,
        _alice_credential: alice_credential,
        _bob_credential: bob_credential,
        _alice_key_package: alice_key_package,
        bob_key_package,
    }
}

// ValSem1 Wire format
#[apply(ciphersuites_and_backends)]
fn test_valsem1(ciphersuite: &'static Ciphersuite, backend: &impl OpenMlsCryptoProvider) {
    // Test with MlsPlaintext
    let ValidationTestSetup {
        mut alice_group,
        _alice_credential: _,
        _bob_credential: _,
        _alice_key_package: _,
        bob_key_package,
    } = validation_test_setup(WireFormat::MlsPlaintext, ciphersuite, backend);

    let (message, _welcome) = alice_group
        .add_members(backend, &[bob_key_package])
        .expect("Could not add member.");

    let mut serialized_message = message
        .tls_serialize_detached()
        .expect("Could not serialize message.");

    let original_message = serialized_message.clone();

    serialized_message[0] = WireFormat::MlsCiphertext as u8;

    let err = VerifiableMlsPlaintext::tls_deserialize(&mut serialized_message.as_slice())
        .expect_err("Could deserialize message despite wrong wire format.");

    assert_eq!(
        err,
        tls_codec::Error::DecodingError("Wrong wire format.".to_string())
    );

    // Positive case
    VerifiableMlsPlaintext::tls_deserialize(&mut original_message.as_slice())
        .expect("Unexpected error.");

    // Test with MlsCiphertext
    let ValidationTestSetup {
        mut alice_group,
        _alice_credential: _,
        _bob_credential: _,
        _alice_key_package: _,
        bob_key_package,
    } = validation_test_setup(WireFormat::MlsCiphertext, ciphersuite, backend);

    let (message, _welcome) = alice_group
        .add_members(backend, &[bob_key_package])
        .expect("Could not add member.");

    let mut serialized_message = message
        .tls_serialize_detached()
        .expect("Could not serialize message.");

    let original_message = serialized_message.clone();

    serialized_message[0] = WireFormat::MlsPlaintext as u8;

    let err = MlsCiphertext::tls_deserialize(&mut serialized_message.as_slice())
        .expect_err("Could deserialize message despite wrong wire format.");

    assert_eq!(
        err,
        tls_codec::Error::DecodingError("Wrong wire format.".to_string())
    );

    // Positive case
    MlsCiphertext::tls_deserialize(&mut original_message.as_slice()).expect("Unexpected error.");
}

// ValSem2 Group id
#[apply(ciphersuites_and_backends)]
fn test_valsem2(ciphersuite: &'static Ciphersuite, backend: &impl OpenMlsCryptoProvider) {
    let ValidationTestSetup {
        mut alice_group,
        _alice_credential: _,
        _bob_credential: _,
        _alice_key_package: _,
        bob_key_package,
    } = validation_test_setup(WireFormat::MlsPlaintext, ciphersuite, backend);

    let (message, _welcome) = alice_group
        .add_members(backend, &[bob_key_package])
        .expect("Could not add member.");

    let serialized_message = message
        .tls_serialize_detached()
        .expect("Could not serialize message.");

    let mut plaintext = VerifiableMlsPlaintext::tls_deserialize(&mut serialized_message.as_slice())
        .expect("Could not deserialize message.");

    let original_message = plaintext.clone();

    plaintext.set_group_id(GroupId::from_slice(&[9, 9, 9]));

    let message_in = MlsMessageIn::from(plaintext);

    let err = alice_group
        .parse_message(message_in, backend)
        .expect_err("Could parse message despite wrong group ID.");

    assert_eq!(
        err,
        ManagedGroupError::Group(MlsGroupError::FramingValidationError(
            FramingValidationError::WrongGroupId
        ))
    );

    // Positive case
    alice_group
        .parse_message(MlsMessageIn::from(original_message), backend)
        .expect("Unexpected error.");
}

// ValSem3 Epoch
#[apply(ciphersuites_and_backends)]
fn test_valsem3(ciphersuite: &'static Ciphersuite, backend: &impl OpenMlsCryptoProvider) {
    let ValidationTestSetup {
        mut alice_group,
        _alice_credential: _,
        _bob_credential: _,
        _alice_key_package: _,
        bob_key_package,
    } = validation_test_setup(WireFormat::MlsPlaintext, ciphersuite, backend);

    let (message, _welcome) = alice_group
        .add_members(backend, &[bob_key_package])
        .expect("Could not add member.");

    let unverified_message = alice_group
        .parse_message(message.into(), backend)
        .expect("Could not parse message.");
    let processed_message = alice_group
        .process_unverified_message(unverified_message, None, backend)
        .expect("Could not process unverified message.");

    if let ProcessedMessage::StagedCommitMessage(staged_commit) = processed_message {
        alice_group
            .merge_staged_commit(*staged_commit)
            .expect("Could not merge Commit message.");
    } else {
        unreachable!("Expected StagedCommit.");
    }

    // Do a second Commit to increase the epoch number
    let (message, _welcome) = alice_group
        .self_update(backend, None)
        .expect("Could not add member.");

    let serialized_message = message
        .tls_serialize_detached()
        .expect("Could not serialize message.");

    let mut plaintext = VerifiableMlsPlaintext::tls_deserialize(&mut serialized_message.as_slice())
        .expect("Could not deserialize message.");

    let original_message = plaintext.clone();

    // Set the epoch too high
    plaintext.set_epoch(GroupEpoch(100));

    let message_in = MlsMessageIn::from(plaintext.clone());

    let err = alice_group
        .parse_message(message_in, backend)
        .expect_err("Could parse message despite wrong epoch.");

    assert_eq!(
        err,
        ManagedGroupError::Group(MlsGroupError::FramingValidationError(
            FramingValidationError::WrongEpoch
        ))
    );

    // Set the epoch too low
    plaintext.set_epoch(GroupEpoch(0));

    let message_in = MlsMessageIn::from(plaintext);

    let err = alice_group
        .parse_message(message_in, backend)
        .expect_err("Could parse message despite wrong epoch.");

    assert_eq!(
        err,
        ManagedGroupError::Group(MlsGroupError::FramingValidationError(
            FramingValidationError::WrongEpoch
        ))
    );

    // Positive case
    alice_group
        .parse_message(MlsMessageIn::from(original_message), backend)
        .expect("Unexpected error.");
}

// ValSem4 Sender: Member: check the member exists
#[apply(ciphersuites_and_backends)]
fn test_valsem4(ciphersuite: &'static Ciphersuite, backend: &impl OpenMlsCryptoProvider) {
    let ValidationTestSetup {
        mut alice_group,
        _alice_credential: _,
        _bob_credential: _,
        _alice_key_package: _,
        bob_key_package,
    } = validation_test_setup(WireFormat::MlsPlaintext, ciphersuite, backend);

    let (message, _welcome) = alice_group
        .add_members(backend, &[bob_key_package])
        .expect("Could not add member.");

    let serialized_message = message
        .tls_serialize_detached()
        .expect("Could not serialize message.");

    let mut plaintext = VerifiableMlsPlaintext::tls_deserialize(&mut serialized_message.as_slice())
        .expect("Could not deserialize message.");

    let original_message = plaintext.clone();

    plaintext.set_sender(Sender {
        sender_type: crate::prelude::SenderType::Member,
        sender: 100u32,
    });

    let message_in = MlsMessageIn::from(plaintext);

    let err = alice_group
        .parse_message(message_in, backend)
        .expect_err("Could parse message despite wrong sender index.");

    assert_eq!(
        err,
        ManagedGroupError::Group(MlsGroupError::FramingValidationError(
            FramingValidationError::UnknownMember
        ))
    );

    // Positive case
    alice_group
        .parse_message(MlsMessageIn::from(original_message), backend)
        .expect("Unexpected error.");
}

// ValSem5 Application messages must use ciphertext
#[apply(ciphersuites_and_backends)]
fn test_valsem5(ciphersuite: &'static Ciphersuite, backend: &impl OpenMlsCryptoProvider) {
    let ValidationTestSetup {
        mut alice_group,
        _alice_credential: _,
        _bob_credential: _,
        _alice_key_package: _,
        bob_key_package,
    } = validation_test_setup(WireFormat::MlsPlaintext, ciphersuite, backend);

    let (message, _welcome) = alice_group
        .add_members(backend, &[bob_key_package])
        .expect("Could not add member.");

    let serialized_message = message
        .tls_serialize_detached()
        .expect("Could not serialize message.");

    let mut plaintext = VerifiableMlsPlaintext::tls_deserialize(&mut serialized_message.as_slice())
        .expect("Could not deserialize message.");

    let original_message = plaintext.clone();

    plaintext.set_content_type(ContentType::Application);
    plaintext.set_content(MlsPlaintextContentType::Application(vec![1, 2, 3].into()));

    let message_in = MlsMessageIn::from(plaintext);

    let err = alice_group
        .parse_message(message_in, backend)
        .expect_err("Could parse message despite unencrypted application message.");

    assert_eq!(
        err,
        ManagedGroupError::Group(MlsGroupError::ValidationError(
            ValidationError::UnencryptedApplicationMessage
        ))
    );

    // Positive case
    alice_group
        .parse_message(MlsMessageIn::from(original_message), backend)
        .expect("Unexpected error.");
}

// ValSem6 Ciphertext: decryption needs to work
#[apply(ciphersuites_and_backends)]
fn test_valsem6(ciphersuite: &'static Ciphersuite, backend: &impl OpenMlsCryptoProvider) {
    let ValidationTestSetup {
        mut alice_group,
        _alice_credential: _,
        _bob_credential: _,
        _alice_key_package: _,
        bob_key_package,
    } = validation_test_setup(WireFormat::MlsCiphertext, ciphersuite, backend);

    let (message, _welcome) = alice_group
        .add_members(backend, &[bob_key_package])
        .expect("Could not add member.");

    let serialized_message = message
        .tls_serialize_detached()
        .expect("Could not serialize message.");

    let mut ciphertext = MlsCiphertext::tls_deserialize(&mut serialized_message.as_slice())
        .expect("Could not deserialize message.");

    let original_message = ciphertext.clone();

    ciphertext.set_ciphertext(vec![1, 2, 3]);

    let message_in = MlsMessageIn::from(ciphertext);

    let err = alice_group
        .parse_message(message_in, backend)
        .expect_err("Could parse message despite garbled ciphertext.");

    assert_eq!(
        err,
        ManagedGroupError::Group(MlsGroupError::ValidationError(
            ValidationError::MlsCiphertextError(MlsCiphertextError::DecryptionError)
        ))
    );

    // Positive case
    alice_group
        .parse_message(MlsMessageIn::from(original_message), backend)
        .expect("Unexpected error.");
}

// ValSem7 Membership tag presence
#[apply(ciphersuites_and_backends)]
fn test_valsem7(ciphersuite: &'static Ciphersuite, backend: &impl OpenMlsCryptoProvider) {
    let ValidationTestSetup {
        mut alice_group,
        _alice_credential: _,
        _bob_credential: _,
        _alice_key_package: _,
        bob_key_package,
    } = validation_test_setup(WireFormat::MlsPlaintext, ciphersuite, backend);

    let (message, _welcome) = alice_group
        .add_members(backend, &[bob_key_package])
        .expect("Could not add member.");

    let serialized_message = message
        .tls_serialize_detached()
        .expect("Could not serialize message.");

    let mut plaintext = VerifiableMlsPlaintext::tls_deserialize(&mut serialized_message.as_slice())
        .expect("Could not deserialize message.");

    let original_message = plaintext.clone();

    plaintext.unset_membership_tag();

    let message_in = MlsMessageIn::from(plaintext);

    let err = alice_group
        .parse_message(message_in, backend)
        .expect_err("Could parse message despite missing membership tag.");

    assert_eq!(
        err,
        ManagedGroupError::Group(MlsGroupError::ValidationError(
            ValidationError::MissingMembershipTag
        ))
    );

    // Positive case
    alice_group
        .parse_message(MlsMessageIn::from(original_message), backend)
        .expect("Unexpected error.");
}

// ValSem8 Membership tag verification
#[apply(ciphersuites_and_backends)]
fn test_valsem8(ciphersuite: &'static Ciphersuite, backend: &impl OpenMlsCryptoProvider) {
    let ValidationTestSetup {
        mut alice_group,
        _alice_credential: _,
        _bob_credential: _,
        _alice_key_package: _,
        bob_key_package,
    } = validation_test_setup(WireFormat::MlsPlaintext, ciphersuite, backend);

    let (message, _welcome) = alice_group
        .add_members(backend, &[bob_key_package])
        .expect("Could not add member.");

    let serialized_message = message
        .tls_serialize_detached()
        .expect("Could not serialize message.");

    let mut plaintext = VerifiableMlsPlaintext::tls_deserialize(&mut serialized_message.as_slice())
        .expect("Could not deserialize message.");

    let original_message = plaintext.clone();

    plaintext.set_membership_tag(MembershipTag(
        Mac::new(backend, &Secret::default(), &[1, 2, 3])
            .expect("Could not compute membership tag."),
    ));

    let message_in = MlsMessageIn::from(plaintext);

    let unverified_message = alice_group
        .parse_message(message_in, backend)
        .expect("Could not parse message.");

    let err = alice_group
        .process_unverified_message(unverified_message, None, backend)
        .expect_err("Could process unverified message despite wrong membership tag.");

    assert_eq!(
        err,
        ManagedGroupError::Group(MlsGroupError::ValidationError(
            ValidationError::MlsPlaintextError(MlsPlaintextError::VerificationError(
                VerificationError::InvalidMembershipTag
            ))
        ))
    );

    // Positive case
    let unverified_message = alice_group
        .parse_message(MlsMessageIn::from(original_message), backend)
        .expect("Could not parse message.");
    alice_group
        .process_unverified_message(unverified_message, None, backend)
        .expect("Unexpected error.");
}

// ValSem9 Confirmation tag presence
#[apply(ciphersuites_and_backends)]
fn test_valsem9(ciphersuite: &'static Ciphersuite, backend: &impl OpenMlsCryptoProvider) {
    let ValidationTestSetup {
        mut alice_group,
        _alice_credential: _,
        _bob_credential: _,
        _alice_key_package: _,
        bob_key_package,
    } = validation_test_setup(WireFormat::MlsPlaintext, ciphersuite, backend);

    let (message, _welcome) = alice_group
        .add_members(backend, &[bob_key_package])
        .expect("Could not add member.");

    let serialized_message = message
        .tls_serialize_detached()
        .expect("Could not serialize message.");

    let mut plaintext = VerifiableMlsPlaintext::tls_deserialize(&mut serialized_message.as_slice())
        .expect("Could not deserialize message.");

    let original_message = plaintext.clone();

    plaintext.set_confirmation_tag(None);

    let message_in = MlsMessageIn::from(plaintext);

    let err = alice_group
        .parse_message(message_in, backend)
        .expect_err("Could parse message despite missing confirmation tag.");

    assert_eq!(
        err,
        ManagedGroupError::Group(MlsGroupError::ValidationError(
            ValidationError::MissingConfirmationTag
        ))
    );

    // Positive case
    alice_group
        .parse_message(MlsMessageIn::from(original_message), backend)
        .expect("Unexpected error.");
}

// ValSem10 Signature verification
#[apply(ciphersuites_and_backends)]
fn test_valsem10(ciphersuite: &'static Ciphersuite, backend: &impl OpenMlsCryptoProvider) {
    let ValidationTestSetup {
        mut alice_group,
        _alice_credential: _,
        _bob_credential: _,
        _alice_key_package: _,
        bob_key_package,
    } = validation_test_setup(WireFormat::MlsPlaintext, ciphersuite, backend);

    let (message, _welcome) = alice_group
        .add_members(backend, &[bob_key_package])
        .expect("Could not add member.");

    let serialized_message = message
        .tls_serialize_detached()
        .expect("Could not serialize message.");

    let mut plaintext = VerifiableMlsPlaintext::tls_deserialize(&mut serialized_message.as_slice())
        .expect("Could not deserialize message.");

    let original_message = plaintext.clone();

    let confirmation_tag = Some(
        plaintext
            .confirmation_tag()
            .expect("Expected confirmation tag.")
            .clone(),
    );

    // Create fake signature
    let mut signature = plaintext.signature().clone();
    signature.modify(&[1, 2, 3]);

    // The membership tag covers the signature, so we need to re-calculate it and set it

    // Set the serialized group context
    plaintext.set_context(
        alice_group
            .group()
            .context()
            .tls_serialize_detached()
            .expect("Could not serialize the group context."),
    );
    let tbs_payload = plaintext
        .payload()
        .tls_serialize_detached()
        .expect("Could not serialize Tbs.");
    let tbm_payload = MlsPlaintextTbmPayload::new(&tbs_payload, &signature, &confirmation_tag)
        .expect("Could not create MlsPlaintextTbm.");
    let new_membership_tag = alice_group
        .group()
        .epoch_secrets()
        .membership_key()
        .tag(backend, tbm_payload)
        .expect("Could not create membership tag.");

    // Set the fake signature
    plaintext.set_signature(signature);

    // Set the new membership tag
    plaintext.set_membership_tag(new_membership_tag);

    let message_in = MlsMessageIn::from(plaintext);

    let unverified_message = alice_group
        .parse_message(message_in, backend)
        .expect("Could not parse message.");

    let err = alice_group
        .process_unverified_message(unverified_message, None, backend)
        .expect_err("Could process unverified message despite wrong signature.");

    assert_eq!(
        err,
        ManagedGroupError::Group(MlsGroupError::ValidationError(
            ValidationError::CredentialError(CredentialError::InvalidSignature)
        ))
    );

    // Positive case
    let unverified_message = alice_group
        .parse_message(MlsMessageIn::from(original_message), backend)
        .expect("Could not parse message.");
    alice_group
        .process_unverified_message(unverified_message, None, backend)
        .expect("Unexpected error.");
}<|MERGE_RESOLUTION|>--- conflicted
+++ resolved
@@ -20,11 +20,6 @@
     },
     key_packages::{KeyPackage, KeyPackageBundle, KeyPackageError},
     prelude::ProcessedMessage,
-<<<<<<< HEAD
-=======
-    test_utils::*,
-    tree::index::LeafIndex,
->>>>>>> 04401ee2
 };
 
 // Helper function to generate a CredentialBundle
