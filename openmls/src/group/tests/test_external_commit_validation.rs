//! This module contains all tests regarding the validation of incoming external
//! commit messages as defined in
//! https://github.com/openmls/openmls/wiki/Message-validation

use openmls_rust_crypto::OpenMlsRustCrypto;
use openmls_traits::{key_store::OpenMlsKeyStore, types::Ciphersuite, OpenMlsCryptoProvider};
use tls_codec::{Deserialize, Serialize};

use rstest::*;
use rstest_reuse::{self, *};

use crate::{
    ciphersuite::signable::{Signable, Verifiable},
    credentials::{errors::*, *},
    framing::*,
    group::{errors::*, *},
    messages::{proposals::*, GroupInfoTBS, VerifiableGroupInfo},
};

use super::utils::{generate_credential_bundle, generate_key_package_bundle};

// Test setup values
struct ECValidationTestSetup {
    alice_group: MlsGroup,
    bob_credential_bundle: CredentialBundle,
    plaintext: VerifiableMlsAuthContent,
    original_plaintext: VerifiableMlsAuthContent,
}

// Validation test setup
fn validation_test_setup(
    wire_format_policy: WireFormatPolicy,
    ciphersuite: Ciphersuite,
    backend: &impl OpenMlsCryptoProvider,
) -> ECValidationTestSetup {
    let group_id = GroupId::from_slice(b"Test Group");

    // Generate credential bundles
    let alice_credential = generate_credential_bundle(
        "Alice".into(),
        CredentialType::Basic,
        ciphersuite.signature_algorithm(),
        backend,
    )
    .expect("An unexpected error occurred.");

    let bob_credential = generate_credential_bundle(
        "Bob".into(),
        CredentialType::Basic,
        ciphersuite.signature_algorithm(),
        backend,
    )
    .expect("An unexpected error occurred.");

    // Generate KeyPackages
    let alice_key_package =
        generate_key_package_bundle(&[ciphersuite], &alice_credential, vec![], backend)
            .expect("An unexpected error occurred.");

    // Define the MlsGroup configuration

    let mls_group_config = MlsGroupConfig::builder()
        .wire_format_policy(wire_format_policy)
        .build();

    // === Alice creates a group ===
    let alice_group = MlsGroup::new_with_group_id(
        backend,
        &mls_group_config,
        group_id,
        alice_key_package
            .hash_ref(backend.crypto())
            .expect("Could not hash KeyPackage.")
            .as_slice(),
    )
    .expect("An unexpected error occurred.");

    let bob_credential_bundle = backend
        .key_store()
        .read(
            &bob_credential
                .signature_key()
                .tls_serialize_detached()
                .expect("Error serializing signature key."),
        )
        .expect("An unexpected error occurred.");

    // Bob wants to commit externally.

    let group_info = create_group_info(backend, ciphersuite, &alice_group, &bob_credential_bundle);
    let tree_option = alice_group.export_ratchet_tree();

    let (_bob_group, message) = MlsGroup::join_by_external_commit(
        backend,
        Some(&tree_option),
        group_info,
        alice_group.configuration(),
        &[],
        &bob_credential_bundle,
    )
    .expect("Error initializing group externally.");

    let serialized_message = message
        .tls_serialize_detached()
        .expect("Could not serialize message.");

    let message = VerifiableMlsAuthContent::tls_deserialize(&mut serialized_message.as_slice())
        .expect("Could not deserialize message.");

    assert!(matches!(message.sender(), Sender::NewMemberCommit));

    let original_plaintext = message.clone();

    ECValidationTestSetup {
        alice_group,
        bob_credential_bundle,
        plaintext: message,
        original_plaintext,
    }
}

// ValSem240: External Commit, inline Proposals: There MUST be at least one ExternalInit proposal.
#[apply(ciphersuites_and_backends)]
fn test_valsem240(ciphersuite: Ciphersuite, backend: &impl OpenMlsCryptoProvider) {
    // Test with MlsPlaintext
    let ECValidationTestSetup {
        mut alice_group,
        bob_credential_bundle,
        mut plaintext,
        original_plaintext,
    } = validation_test_setup(PURE_PLAINTEXT_WIRE_FORMAT_POLICY, ciphersuite, backend);

    let mut content = if let MlsContentBody::Commit(commit) = plaintext.content() {
        commit.clone()
    } else {
        panic!("Unexpected content type.");
    };

    // Remove the external init proposal in the commit.
    let proposal_position = content
        .proposals
        .iter()
        .position(|proposal| match proposal {
            ProposalOrRef::Proposal(proposal) => proposal.is_type(ProposalType::ExternalInit),
            ProposalOrRef::Reference(_) => false,
        })
        .expect("Couldn't find external init proposal.");

    content.proposals.remove(proposal_position);

    plaintext.set_content_body(MlsContentBody::Commit(content));

    // We have to re-sign, since we changed the content.
    let mut signed_plaintext: MlsPlaintext = plaintext
        .payload()
        .clone()
        .sign(backend, &bob_credential_bundle)
        .expect("Error signing modified payload.");

    // Set old confirmation tag
    signed_plaintext.set_confirmation_tag(
        original_plaintext
            .confirmation_tag()
            .expect("no confirmation tag on original message")
            .clone(),
    );

    let verifiable_plaintext: VerifiableMlsAuthContent =
        VerifiableMlsAuthContent::from_plaintext(signed_plaintext, None);

    // Have alice process the commit resulting from external init.
    let message_in = MlsMessageIn::from(verifiable_plaintext);

    let err = alice_group
        .process_message(backend, message_in)
        .expect_err("Could process message despite missing external init proposal.");

    assert_eq!(
        err,
        ProcessMessageError::InvalidCommit(StageCommitError::ExternalCommitValidation(
            ExternalCommitValidationError::NoExternalInitProposals
        ))
    );

    // Positive case
    alice_group
        .process_message(backend, MlsMessageIn::from(original_plaintext))
        .expect("Unexpected error.");
}

// ValSem241: External Commit, inline Proposals: There MUST be at most one ExternalInit proposal.
#[apply(ciphersuites_and_backends)]
fn test_valsem241(ciphersuite: Ciphersuite, backend: &impl OpenMlsCryptoProvider) {
    // Test with MlsPlaintext
    let ECValidationTestSetup {
        mut alice_group,
        bob_credential_bundle,
        mut plaintext,
        original_plaintext,
    } = validation_test_setup(PURE_PLAINTEXT_WIRE_FORMAT_POLICY, ciphersuite, backend);

    let mut content = if let MlsContentBody::Commit(commit) = plaintext.content() {
        commit.clone()
    } else {
        panic!("Unexpected content type.");
    };

    // Insert a second external init proposal into the commit.
    let second_ext_init_prop =
        ProposalOrRef::Proposal(Proposal::ExternalInit(ExternalInitProposal::from(vec![
            1, 2, 3,
        ])));

    content.proposals.push(second_ext_init_prop);

    plaintext.set_content_body(MlsContentBody::Commit(content));

    // We have to re-sign, since we changed the content.
    let mut signed_plaintext: MlsPlaintext = plaintext
        .payload()
        .clone()
        .sign(backend, &bob_credential_bundle)
        .expect("Error signing modified payload.");

    // Set old confirmation tag
    signed_plaintext.set_confirmation_tag(
        original_plaintext
            .confirmation_tag()
            .expect("no confirmation tag on original message")
            .clone(),
    );

    let verifiable_plaintext: VerifiableMlsAuthContent =
        VerifiableMlsAuthContent::from_plaintext(signed_plaintext, None);

    // Have alice process the commit resulting from external init.
    let message_in = MlsMessageIn::from(verifiable_plaintext);

    let err = alice_group
        .process_message(backend, message_in)
        .expect_err("Could process message despite second ext. init proposal in commit.");

    assert_eq!(
        err,
        ProcessMessageError::InvalidCommit(StageCommitError::ExternalCommitValidation(
            ExternalCommitValidationError::MultipleExternalInitProposals
        ))
    );

    // Positive case
    alice_group
        .process_message(backend, MlsMessageIn::from(original_plaintext))
        .expect("Unexpected error.");
}

// ValSem242: External Commit must only cover inline proposal in allowlist (ExternalInit, Remove, PreSharedKey)
#[apply(ciphersuites_and_backends)]
fn test_valsem242(ciphersuite: Ciphersuite, backend: &impl OpenMlsCryptoProvider) {
    // Test with MlsPlaintext
    let ECValidationTestSetup {
        mut alice_group,
        bob_credential_bundle,
        ..
    } = validation_test_setup(PURE_PLAINTEXT_WIRE_FORMAT_POLICY, ciphersuite, backend);

    // Alice has to add Bob first, so that in the external commit, we can have
    // an Update proposal that comes from a leaf that's actually inside of the
    // tree. If that is not the case, we'll get a general proposal validation
    // error before we get the external commit specific one.
    let bob_key_package = generate_key_package_bundle(
        &[ciphersuite],
        bob_credential_bundle.credential(),
        vec![],
        backend,
    )
    .unwrap();

    let (_message, _welcome) = alice_group
        .add_members(backend, &[bob_key_package])
        .unwrap();
    alice_group.merge_pending_commit().unwrap();

    let add_proposal = || {
        let charlie_credential = generate_credential_bundle(
            "Charlie".into(),
            CredentialType::Basic,
            ciphersuite.signature_algorithm(),
            backend,
        )
        .unwrap();
        let charlie_key_package =
            generate_key_package_bundle(&[ciphersuite], &charlie_credential, vec![], backend)
                .unwrap();

        ProposalOrRef::Proposal(Proposal::Add(AddProposal {
            key_package: charlie_key_package,
        }))
    };

    let update_proposal = || {
        let bob_key_package = generate_key_package_bundle(
            &[ciphersuite],
            bob_credential_bundle.credential(),
            vec![],
            backend,
        )
        .unwrap();
        ProposalOrRef::Proposal(Proposal::Update(UpdateProposal {
            key_package: bob_key_package,
        }))
    };

    let reinit_proposal = || {
        ProposalOrRef::Proposal(Proposal::ReInit(ReInitProposal {
            group_id: alice_group.group_id().clone(),
            version: Default::default(),
            ciphersuite,
            extensions: alice_group.group().group_context_extensions().to_vec(),
        }))
    };

    let gce_proposal = || {
        ProposalOrRef::Proposal(Proposal::GroupContextExtensions(
            GroupContextExtensionProposal::new(alice_group.group().group_context_extensions()),
        ))
    };

    let deny_list = vec![
        update_proposal(),
        add_proposal(),
        reinit_proposal(),
        gce_proposal(),
    ];
    for proposal in deny_list {
        let group_info =
            create_group_info(backend, ciphersuite, &alice_group, &bob_credential_bundle);

        let (_bob_group, message) = MlsGroup::join_by_external_commit(
            backend,
            None,
            group_info,
            alice_group.configuration(),
            &[],
            &bob_credential_bundle,
        )
        .unwrap();

        let serialized_message = message.tls_serialize_detached().unwrap();
        let mut plaintext =
            VerifiableMlsAuthContent::tls_deserialize(&mut serialized_message.as_slice()).unwrap();

        assert!(matches!(plaintext.sender(), Sender::NewMemberCommit));
        assert!(matches!(plaintext.content_type(), ContentType::Commit));

        let original_plaintext = plaintext.clone();

        let mut commit = if let MlsContentBody::Commit(commit) = plaintext.content() {
            commit.clone()
        } else {
            panic!("Unexpected content type.");
        };
        commit.proposals.push(proposal);
        plaintext.set_content_body(MlsContentBody::Commit(commit.clone()));

        // We have to re-sign, since we changed the content.
        let mut signed_plaintext = plaintext
            .payload()
            .clone()
            .sign(backend, &bob_credential_bundle)
            .unwrap();

        // Set old confirmation tag
        signed_plaintext
            .set_confirmation_tag(original_plaintext.confirmation_tag().unwrap().clone());

        let verifiable_plaintext = VerifiableMlsAuthContent::from_plaintext(signed_plaintext, None);

        let processed_msg = alice_group.process_message(backend, verifiable_plaintext.into());

        assert_eq!(
            processed_msg.unwrap_err(),
            ProcessMessageError::InvalidCommit(StageCommitError::ExternalCommitValidation(
                ExternalCommitValidationError::InvalidInlineProposals
            ))
        );

        // Positive case
        alice_group
            .process_message(backend, original_plaintext.into())
            .unwrap();
    }
}

// ValSem243: External Commit, inline Remove Proposal: The identity and the endpoint_id of the removed leaf are identical to the ones in the path KeyPackage.
#[apply(ciphersuites_and_backends)]
fn test_valsem243(ciphersuite: Ciphersuite, backend: &impl OpenMlsCryptoProvider) {
    // Test with MlsPlaintext
    let ECValidationTestSetup {
        mut alice_group,
        bob_credential_bundle,
        plaintext: _,
        original_plaintext: _,
    } = validation_test_setup(PURE_PLAINTEXT_WIRE_FORMAT_POLICY, ciphersuite, backend);

    // Alice has to add Bob first, so that Bob actually creates a remove
    // proposal to remove his former self.

    let bob_key_package = generate_key_package_bundle(
        &[ciphersuite],
        bob_credential_bundle.credential(),
        vec![],
        backend,
    )
    .expect("An unexpected error occurred.");

    let (_message, _welcome) = alice_group
        .add_members(backend, &[bob_key_package])
        .expect("Could not add member.");

    alice_group
        .merge_pending_commit()
        .expect("error merging pending commit");

    // Bob wants to commit externally.

    let group_info = create_group_info(backend, ciphersuite, &alice_group, &bob_credential_bundle);
    let tree_option = alice_group.export_ratchet_tree();

    let (_bob_group, message) = MlsGroup::join_by_external_commit(
        backend,
        Some(&tree_option),
        group_info,
        alice_group.configuration(),
        &[],
        &bob_credential_bundle,
    )
    .expect("Error initializing group externally.");

    let serialized_message = message
        .tls_serialize_detached()
        .expect("Could not serialize message.");

    let mut plaintext =
        VerifiableMlsAuthContent::tls_deserialize(&mut serialized_message.as_slice())
            .expect("Could not deserialize message.");

    let original_plaintext = plaintext.clone();

    let mut content = if let MlsContentBody::Commit(commit) = plaintext.content() {
        commit.clone()
    } else {
        panic!("Unexpected content type.");
    };

    // Replace the remove proposal with one targeting alice instead of Bob's old self.
    let proposal_position = content
        .proposals
        .iter()
        .position(|proposal| match proposal {
            ProposalOrRef::Proposal(proposal) => proposal.is_type(ProposalType::Remove),
            ProposalOrRef::Reference(_) => false,
        })
        .expect("Couldn't find remove proposal.");

    content.proposals.remove(proposal_position);

    let remove_proposal = ProposalOrRef::Proposal(Proposal::Remove(RemoveProposal {
        removed: alice_group.own_leaf_index(),
    }));

    content.proposals.push(remove_proposal);

    plaintext.set_content_body(MlsContentBody::Commit(content));

    // We have to re-sign, since we changed the content.
    let mut signed_plaintext: MlsPlaintext = plaintext
        .payload()
        .clone()
        .sign(backend, &bob_credential_bundle)
        .expect("Error signing modified payload.");

    // Set old confirmation tag
    signed_plaintext.set_confirmation_tag(
        original_plaintext
            .confirmation_tag()
            .expect("no confirmation tag on original message")
            .clone(),
    );

    let verifiable_plaintext: VerifiableMlsAuthContent =
        VerifiableMlsAuthContent::from_plaintext(signed_plaintext, None);

    // Have alice process the commit resulting from external init.
    let message_in = MlsMessageIn::from(verifiable_plaintext);

    let err = alice_group.process_message(backend, message_in).expect_err(
        "Could process message despite the remove proposal targeting the wrong group member.",
    );

    assert_eq!(
        err,
        ProcessMessageError::InvalidCommit(StageCommitError::ExternalCommitValidation(
            ExternalCommitValidationError::InvalidRemoveProposal
        ))
    );

    // Alice, as the creator of the group, should also be able to rejoin the group
    let alice_credential = alice_group
        .credential()
        .expect("An unexpected error occurred.");
    let alice_credential_bundle = backend
        .key_store()
        .read(
            &alice_credential
                .signature_key()
                .tls_serialize_detached()
                .expect("Error serializing signature key."),
        )
        .expect("An unexpected error occurred.");
    let group_info =
        create_group_info(backend, ciphersuite, &alice_group, &alice_credential_bundle);
    let alice_external_commit = MlsGroup::join_by_external_commit(
        backend,
        Some(&tree_option),
        group_info,
        alice_group.configuration(),
        &[],
        &alice_credential_bundle,
    );
    assert!(alice_external_commit.is_ok());

    // Positive case
    alice_group
        .process_message(backend, MlsMessageIn::from(original_plaintext))
        .expect("Unexpected error.");
}

// ValSem244: External Commit, referenced Proposals: There MUST NOT be any ExternalInit proposals.
#[apply(ciphersuites_and_backends)]
fn test_valsem244(ciphersuite: Ciphersuite, backend: &impl OpenMlsCryptoProvider) {
    // Test with MlsPlaintext
    let ECValidationTestSetup {
        mut alice_group,
        bob_credential_bundle,
        mut plaintext,
        original_plaintext,
    } = validation_test_setup(PURE_PLAINTEXT_WIRE_FORMAT_POLICY, ciphersuite, backend);

    let mut content = if let MlsContentBody::Commit(commit) = plaintext.content() {
        commit.clone()
    } else {
        panic!("Unexpected content type.");
    };

    // Add an extra external init proposal by reference.
    // First create an external init proposal.
    let second_ext_init_prop = Proposal::ExternalInit(ExternalInitProposal::from(vec![1, 2, 3]));

    let queued_proposal = QueuedProposal::from_proposal_and_sender(
        ciphersuite,
        backend,
        second_ext_init_prop,
        &Sender::Member(alice_group.own_leaf_index()),
    )
    .expect("error creating queued proposal");

    // Add it to Alice's proposal store
    alice_group.store_pending_proposal(queued_proposal.clone());

    let proposal_reference = ProposalOrRef::Reference(queued_proposal.proposal_reference());

    content.proposals.push(proposal_reference);

    plaintext.set_content_body(MlsContentBody::Commit(content));

    // We have to re-sign, since we changed the content.
    let mut signed_plaintext: MlsPlaintext = plaintext
        .payload()
        .clone()
        .sign(backend, &bob_credential_bundle)
        .expect("Error signing modified payload.");

    // Set old confirmation tag
    signed_plaintext.set_confirmation_tag(
        original_plaintext
            .confirmation_tag()
            .expect("no confirmation tag on original message")
            .clone(),
    );

    let verifiable_plaintext: VerifiableMlsAuthContent =
        VerifiableMlsAuthContent::from_plaintext(signed_plaintext, None);

    // Have alice process the commit resulting from external init.
    let message_in = MlsMessageIn::from(verifiable_plaintext);

    let err = alice_group
        .process_message(backend, message_in)
        .expect_err("Could process message despite the external commit including an external init proposal by reference.");

    assert_eq!(
        err,
        ProcessMessageError::InvalidCommit(StageCommitError::ExternalCommitValidation(
            ExternalCommitValidationError::MultipleExternalInitProposals
        ))
    );

    // Positive case
    alice_group
        .process_message(backend, MlsMessageIn::from(original_plaintext))
        .expect("Unexpected error.");
}

// ValSem245: External Commit: MUST contain a path.
#[apply(ciphersuites_and_backends)]
fn test_valsem245(ciphersuite: Ciphersuite, backend: &impl OpenMlsCryptoProvider) {
    // Test with MlsPlaintext
    let ECValidationTestSetup {
        mut alice_group,
        bob_credential_bundle,
        mut plaintext,
        original_plaintext,
    } = validation_test_setup(PURE_PLAINTEXT_WIRE_FORMAT_POLICY, ciphersuite, backend);

    let mut content = if let MlsContentBody::Commit(commit) = plaintext.content() {
        commit.clone()
    } else {
        panic!("Unexpected content type.");
    };

    // Remove the path from the commit
    content.path = None;

    plaintext.set_content_body(MlsContentBody::Commit(content));

    // We have to re-sign, since we changed the content.
    let mut signed_plaintext: MlsPlaintext = plaintext
        .payload()
        .clone()
        .sign(backend, &bob_credential_bundle)
        .expect("Error signing modified payload.");

    // Set old confirmation tag
    signed_plaintext.set_confirmation_tag(
        original_plaintext
            .confirmation_tag()
            .expect("no confirmation tag on original message")
            .clone(),
    );

    let verifiable_plaintext: VerifiableMlsAuthContent =
        VerifiableMlsAuthContent::from_plaintext(signed_plaintext, None);

    // Have alice process the commit resulting from external init.
    let message_in = MlsMessageIn::from(verifiable_plaintext);

    let err = alice_group
        .process_message(backend, message_in)
        .expect_err("Could process message despite missing path.");

    assert_eq!(
        err,
        ProcessMessageError::ValidationError(ValidationError::NoPath)
    );

    // Positive case
    alice_group
        .process_message(backend, MlsMessageIn::from(original_plaintext))
        .expect("Unexpected error.");
}

// ValSem246: External Commit: The signature of the MLSPlaintext MUST be verified with the credential of the KeyPackage in the included `path`.
#[apply(ciphersuites_and_backends)]
fn test_valsem246(ciphersuite: Ciphersuite, backend: &impl OpenMlsCryptoProvider) {
    // Test with MlsPlaintext
    let ECValidationTestSetup {
        mut alice_group,
        bob_credential_bundle,
        mut plaintext,
        original_plaintext,
    } = validation_test_setup(PURE_PLAINTEXT_WIRE_FORMAT_POLICY, ciphersuite, backend);

    let mut content = if let MlsContentBody::Commit(commit) = plaintext.content() {
        commit.clone()
    } else {
        panic!("Unexpected content type.");
    };

    // We test that the message is verified using the credential contained in
    // the path by generating a new credential for bob, putting it in the path
    // and then re-signing the message with his original credential.
    let bob_new_credential = generate_credential_bundle(
        "Bob".into(),
        CredentialType::Basic,
        ciphersuite.signature_algorithm(),
        backend,
    )
    .expect("An unexpected error occurred.");

    // Generate KeyPackage
    let bob_new_key_package =
        generate_key_package_bundle(&[ciphersuite], &bob_new_credential, vec![], backend)
            .expect("An unexpected error occurred.");

    if let Some(ref mut path) = content.path {
        path.set_leaf_key_package(bob_new_key_package)
    }

    plaintext.set_content_body(MlsContentBody::Commit(content));

    // We have to re-sign, since we changed the content.
    let mut signed_plaintext: MlsPlaintext = plaintext
        .payload()
        .clone()
        .sign(backend, &bob_credential_bundle)
        .expect("Error signing modified payload.");

    // Set old confirmation tag
    signed_plaintext.set_confirmation_tag(
        original_plaintext
            .confirmation_tag()
            .expect("no confirmation tag on original message")
            .clone(),
    );

    let verifiable_plaintext: VerifiableMlsAuthContent =
        VerifiableMlsAuthContent::from_plaintext(signed_plaintext, None);

    // Have alice process the commit resulting from external init.
    let message_in = MlsMessageIn::from(verifiable_plaintext);

    let err = alice_group
        .process_message(backend, message_in)
        .expect_err("Could process message despite wrong signature.");

    // This shows that signature verification fails if the signature is not done
    // using the credential in the path.
    assert_eq!(err, ProcessMessageError::InvalidSignature);

    // This shows that the credential in the original path key package is actually bob's credential.
    let content = if let MlsContentBody::Commit(commit) = original_plaintext.content() {
        commit.clone()
    } else {
        panic!("Unexpected content type.");
    };

    let path_credential = content
        .path()
        .as_ref()
        .expect("no path in external commit")
        .leaf_key_package()
        .credential();
    assert_eq!(path_credential, bob_credential_bundle.credential());

    // This shows that the message is actually signed using this credential.
    let verification_result: Result<MlsPlaintext, CredentialError> = original_plaintext
        .clone()
        .verify(backend, bob_credential_bundle.credential());
    assert!(verification_result.is_ok());

    // Positive case
    // This shows it again, since ValSem010 ensures that the signature is
    // correct (which it only is, if alice is using the credential in the path
    // key package).
    alice_group
        .process_message(backend, MlsMessageIn::from(original_plaintext))
        .expect("Unexpected error.");
}

// External Commit should work when group use ciphertext WireFormat
#[apply(ciphersuites_and_backends)]
fn test_pure_ciphertest(ciphersuite: Ciphersuite, backend: &impl OpenMlsCryptoProvider) {
    // Test with MlsCiphertext
    let ECValidationTestSetup {
        mut alice_group,
        bob_credential_bundle,
        plaintext: _,
        original_plaintext: _,
    } = validation_test_setup(PURE_CIPHERTEXT_WIRE_FORMAT_POLICY, ciphersuite, backend);

    // Bob wants to commit externally.

    // Have Alice export everything that bob needs.
    let group_info = create_group_info(backend, ciphersuite, &alice_group, &bob_credential_bundle);

    let (_bob_group, message) = MlsGroup::join_by_external_commit(
        backend,
        None,
        group_info,
        alice_group.configuration(),
        &[],
        &bob_credential_bundle,
    )
    .expect("Error initializing group externally.");

    assert_eq!(message.wire_format(), WireFormat::MlsPlaintext);

    // Would fail if handshake message processing did not distinguish external messages
<<<<<<< HEAD
    assert!(alice_group.parse_message(message.into(), backend).is_ok());
}

fn create_group_info(
    backend: &impl OpenMlsCryptoProvider,
    ciphersuite: Ciphersuite,
    group: &MlsGroup,
    credential: &CredentialBundle,
) -> VerifiableGroupInfo {
    let mut extensions = group.group().other_extensions();
    let external_pub = group
        .group()
        .group_epoch_secrets()
        .external_secret()
        .derive_external_keypair(backend.crypto(), ciphersuite)
        .public;
    extensions.push(Extension::ExternalPub(ExternalPubExtension::new(
        HpkePublicKey::from(external_pub),
    )));

    // Create to-be-signed group info.
    let group_info_tbs = GroupInfoTBS::new(
        group.export_group_context().clone(),
        &extensions,
        group
            .group()
            .message_secrets()
            .confirmation_key()
            .tag(backend, group.group().context().confirmed_transcript_hash())
            .unwrap(),
        group.own_leaf_index(),
    );

    // Sign to-be-signed group info.
    let group_info = group_info_tbs.sign(backend, credential).unwrap();

    // Now, let's serialize and ...
    let serialized = group_info.tls_serialize_detached().unwrap();

    // ... deserialize the group info to simulate a transmission over the wire.
    VerifiableGroupInfo::tls_deserialize(&mut serialized.as_slice()).unwrap()
=======
    assert!(alice_group.process_message(backend, message.into()).is_ok());
>>>>>>> 99628168
}<|MERGE_RESOLUTION|>--- conflicted
+++ resolved
@@ -796,8 +796,7 @@
     assert_eq!(message.wire_format(), WireFormat::MlsPlaintext);
 
     // Would fail if handshake message processing did not distinguish external messages
-<<<<<<< HEAD
-    assert!(alice_group.parse_message(message.into(), backend).is_ok());
+    assert!(alice_group.process_message(backend, message.into()).is_ok());
 }
 
 fn create_group_info(
@@ -838,7 +837,4 @@
 
     // ... deserialize the group info to simulate a transmission over the wire.
     VerifiableGroupInfo::tls_deserialize(&mut serialized.as_slice()).unwrap()
-=======
-    assert!(alice_group.process_message(backend, message.into()).is_ok());
->>>>>>> 99628168
 }