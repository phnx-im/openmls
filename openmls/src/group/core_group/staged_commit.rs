--- conflicted
+++ resolved
@@ -221,66 +221,6 @@
         // Update the confirmed transcript hash before we compute the confirmation tag.
         diff.update_confirmed_transcript_hash(backend, mls_content)?;
 
-<<<<<<< HEAD
-        let serialized_provisional_group_context = diff
-            .group_context()
-            .tls_serialize_detached()
-            .map_err(LibraryError::missing_bound_check)?;
-
-        // Check if we need to include the init secret from an external commit
-        // we applied earlier or if we use the one from the previous epoch.
-        let joiner_secret = if let Some(ref external_init_proposal) =
-            apply_proposals_values.external_init_proposal_option
-        {
-            // Decrypt the content and derive the external init secret.
-            let external_priv = self
-                .group_epoch_secrets()
-                .external_secret()
-                .derive_external_keypair(backend.crypto(), self.ciphersuite())
-                .private
-                .into();
-            let init_secret = InitSecret::from_kem_output(
-                backend,
-                self.ciphersuite(),
-                self.version(),
-                &external_priv,
-                external_init_proposal.kem_output(),
-            )?;
-            JoinerSecret::new(
-                backend,
-                commit_secret,
-                &init_secret,
-                &serialized_provisional_group_context,
-            )
-            .map_err(LibraryError::unexpected_crypto_error)?
-        } else {
-            JoinerSecret::new(
-                backend,
-                commit_secret,
-                self.group_epoch_secrets.init_secret(),
-                &serialized_provisional_group_context,
-            )
-            .map_err(LibraryError::unexpected_crypto_error)?
-        };
-
-        // Prepare the PskSecret
-        let psk_secret =
-            PskSecret::new(ciphersuite, backend, &apply_proposals_values.presharedkeys)?;
-
-        // Create key schedule
-        let mut key_schedule = KeySchedule::init(ciphersuite, backend, joiner_secret, psk_secret)?;
-
-        key_schedule
-            .add_context(backend, &serialized_provisional_group_context)
-            .map_err(|_| LibraryError::custom("Using the key schedule in the wrong state"))?;
-        let provisional_epoch_secrets = key_schedule
-            .epoch_secrets(backend)
-            .map_err(|_| LibraryError::custom("Using the key schedule in the wrong state"))?;
-
-        let received_confirmation_tag = mls_content
-            .confirmation_tag()
-            .ok_or(StageCommitError::ConfirmationTagMissing)?;
-=======
         let received_confirmation_tag = mls_content
             .confirmation_tag()
             .ok_or(StageCommitError::ConfirmationTagMissing)?;
@@ -303,7 +243,6 @@
                 diff.tree_size(),
                 self.own_leaf_index(),
             );
->>>>>>> 5c5195ad
 
         // Verify confirmation tag
         // ValSem205
