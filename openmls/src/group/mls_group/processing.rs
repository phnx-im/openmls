--- conflicted
+++ resolved
@@ -254,6 +254,7 @@
         // Checks the following semantic validation:
         //  - ValSem010
         //  - ValSem246 (as part of ValSem010)
+        //  - https://validation.openmls.tech/#valn1203
         let (content, credential) =
             unverified_message.verify(self.ciphersuite(), crypto, self.version())?;
 
@@ -295,16 +296,6 @@
         old_epoch_keypairs: Vec<EncryptionKeyPair>,
         leaf_node_keypairs: Vec<EncryptionKeyPair>,
     ) -> Result<ProcessedMessage, ProcessMessageError> {
-<<<<<<< HEAD
-=======
-        // Checks the following semantic validation:
-        //  - ValSem010
-        //  - ValSem246 (as part of ValSem010)
-        //  - https://validation.openmls.tech/#valn1203
-        let (content, credential) =
-            unverified_message.verify(self.ciphersuite(), provider.crypto(), self.version())?;
-
->>>>>>> a7536aa4
         match content.sender() {
             Sender::Member(_) | Sender::NewMemberCommit | Sender::NewMemberProposal => {
                 let sender = content.sender().clone();
