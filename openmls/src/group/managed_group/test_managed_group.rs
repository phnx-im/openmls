use openmls_rust_crypto::OpenMlsRustCrypto;
use openmls_traits::{key_store::OpenMlsKeyStore, types::SignatureScheme, OpenMlsCryptoProvider};

use crate::{
    group::InnerState,
    prelude::*,
    test_utils::test_framework::{
        errors::ClientError, ActionType::Commit, CodecUse, ManagedTestSetup,
    },
};

fn generate_credential_bundle(
    key_store: &impl OpenMlsCryptoProvider,
    identity: Vec<u8>,
    credential_type: CredentialType,
    signature_scheme: SignatureScheme,
) -> Result<Credential, CredentialError> {
    let cb = CredentialBundle::new(identity, credential_type, signature_scheme, key_store)?;
    let credential = cb.credential().clone();
    key_store
        .key_store()
        .store(credential.signature_key(), &cb)
        .unwrap();
    Ok(credential)
}

fn generate_key_package_bundle(
    key_store: &impl OpenMlsCryptoProvider,
    ciphersuites: &[CiphersuiteName],
    credential: &Credential,
    extensions: Vec<Extension>,
) -> Result<KeyPackage, KeyPackageError> {
    let credential_bundle = key_store
        .key_store()
        .read(credential.signature_key())
        .unwrap();
    let kpb = KeyPackageBundle::new(ciphersuites, &credential_bundle, key_store, extensions)?;
    let kp = kpb.key_package().clone();
    key_store
        .key_store()
        .store(
            &kp.hash(key_store).expect("Could not hash KeyPackage."),
            &kpb,
        )
        .unwrap();
    Ok(kp)
}

#[test]
fn test_managed_group_persistence() {
    let crypto = OpenMlsRustCrypto::default();
    let ciphersuite = &Config::supported_ciphersuites()[0];
    let group_id = GroupId::from_slice(b"Test Group");

    // Generate credential bundles
    let alice_credential = generate_credential_bundle(
        &crypto,
        "Alice".into(),
        CredentialType::Basic,
        ciphersuite.signature_scheme(),
    )
    .unwrap();

    // Generate KeyPackages
    let alice_key_package =
        generate_key_package_bundle(&crypto, &[ciphersuite.name()], &alice_credential, vec![])
            .unwrap();

    // Define the managed group configuration
    let managed_group_config = ManagedGroupConfig::test_default();

    // === Alice creates a group ===

    let mut alice_group = ManagedGroup::new(
        &crypto,
        &managed_group_config,
        group_id,
        &alice_key_package
            .hash(&crypto)
            .expect("Could not hash KeyPackage."),
    )
    .unwrap();

    // Check the internal state has changed
    assert_eq!(alice_group.state_changed(), InnerState::Changed);

    let mut file_out = tempfile::NamedTempFile::new().expect("Could not create file");
    alice_group
        .save(&mut file_out)
        .expect("Could not write group state to file");

    let file_in = file_out
        .reopen()
        .expect("Error re-opening serialized group state file");
    let alice_group_deserialized =
        ManagedGroup::load(file_in).expect("Could not deserialize managed group");

    assert_eq!(
        (
            alice_group.export_ratchet_tree(),
            alice_group.export_secret(&crypto, "test", &[], 32)
        ),
        (
            alice_group_deserialized.export_ratchet_tree(),
            alice_group_deserialized.export_secret(&crypto, "test", &[], 32)
        )
    );
}

// This tests if the remover is correctly passed to the callback when one member
// issues a RemoveProposal and another members issues the next Commit.
#[test]
fn remover() {
    let crypto = &OpenMlsRustCrypto::default();
    let ciphersuite = &Config::supported_ciphersuites()[0];
    let group_id = GroupId::from_slice(b"Test Group");

    // Generate credential bundles
    let alice_credential = generate_credential_bundle(
        crypto,
        "Alice".into(),
        CredentialType::Basic,
        ciphersuite.signature_scheme(),
    )
    .unwrap();

    let bob_credential = generate_credential_bundle(
        crypto,
        "Bob".into(),
        CredentialType::Basic,
        ciphersuite.signature_scheme(),
    )
    .unwrap();

    let charlie_credential = generate_credential_bundle(
        crypto,
        "Charly".into(),
        CredentialType::Basic,
        ciphersuite.signature_scheme(),
    )
    .unwrap();

    // Generate KeyPackages
    let alice_key_package =
        generate_key_package_bundle(crypto, &[ciphersuite.name()], &alice_credential, vec![])
            .unwrap();

    let bob_key_package =
        generate_key_package_bundle(crypto, &[ciphersuite.name()], &bob_credential, vec![])
            .unwrap();

    let charlie_key_package =
        generate_key_package_bundle(crypto, &[ciphersuite.name()], &charlie_credential, vec![])
            .unwrap();

    // Define the managed group configuration
    let managed_group_config = ManagedGroupConfig::default();

    // === Alice creates a group ===
    let mut alice_group = ManagedGroup::new(
        crypto,
        &managed_group_config,
        group_id,
        &alice_key_package
            .hash(crypto)
            .expect("Could not hash KeyPackage."),
    )
    .unwrap();

    // === Alice adds Bob ===
    let (queued_message, welcome) = alice_group
        .add_members(crypto, &[bob_key_package])
        .expect("Could not add member to group.");

    let unverified_message = alice_group
        .parse_message(queued_message.into(), crypto)
        .expect("Could not parse message.");

    let alice_processed_message = alice_group
        .process_unverified_message(unverified_message, None, crypto)
        .expect("Could not process unverified message.");

    if let ProcessedMessage::StagedCommitMessage(staged_commit) = alice_processed_message {
        alice_group
            .merge_staged_commit(*staged_commit)
            .expect("Could not merge StagedCommit");
    } else {
        unreachable!("Expected a StagedCommit.");
    }

    let mut bob_group = ManagedGroup::new_from_welcome(
        crypto,
        &managed_group_config,
        welcome,
        Some(alice_group.export_ratchet_tree()),
    )
    .expect("Error creating group from Welcome");

    // === Bob adds Charlie ===
    let (queued_messages, welcome) = match bob_group.add_members(crypto, &[charlie_key_package]) {
        Ok((qm, welcome)) => (qm, welcome),
        Err(e) => panic!("Could not add member to group: {:?}", e),
    };

    let unverified_message = alice_group
        .parse_message(queued_messages.clone().into(), crypto)
        .expect("Could not parse message.");
    let alice_processed_message = alice_group
        .process_unverified_message(unverified_message, None, crypto)
        .expect("Could not process unverified message.");
    if let ProcessedMessage::StagedCommitMessage(staged_commit) = alice_processed_message {
        alice_group
            .merge_staged_commit(*staged_commit)
            .expect("Could not merge StagedCommit");
    } else {
        unreachable!("Expected a StagedCommit.");
    }

    let unverified_message = bob_group
        .parse_message(queued_messages.into(), crypto)
        .expect("Could not parse message.");
    let bob_processed_message = bob_group
        .process_unverified_message(unverified_message, None, crypto)
        .expect("Could not process unverified message.");
    if let ProcessedMessage::StagedCommitMessage(staged_commit) = bob_processed_message {
        bob_group
            .merge_staged_commit(*staged_commit)
            .expect("Could not merge StagedCommit");
    } else {
        unreachable!("Expected a StagedCommit.");
    }

    let mut charlie_group = ManagedGroup::new_from_welcome(
        crypto,
        &managed_group_config,
        welcome,
        Some(bob_group.export_ratchet_tree()),
    )
    .expect("Error creating group from Welcome");

    // === Alice removes Bob & Charlie commits ===

    let queued_messages = alice_group
        .propose_remove_member(crypto, 1)
        .expect("Could not propose removal");

    let unverified_message = charlie_group
        .parse_message(queued_messages.into(), crypto)
        .expect("Could not parse message.");
    let charlie_processed_message = charlie_group
        .process_unverified_message(unverified_message, None, crypto)
        .expect("Could not process unverified message.");

    // Check that we received the correct proposals
    if let ProcessedMessage::ProposalMessage(staged_proposal) = charlie_processed_message {
        if let Proposal::Remove(ref remove_proposal) = staged_proposal.proposal() {
            // Check that Bob was removed
            // TODO #541: Replace this with the adequate API call
            assert_eq!(remove_proposal.removed(), 1u32);
            // Store proposal
            charlie_group.store_pending_proposal(*staged_proposal.clone());
        } else {
            unreachable!("Expected a Proposal.");
        }

        // Check that Alice removed Charlie
        // TODO #541: Replace this with the adequate API call
        assert_eq!(
            staged_proposal.sender().to_leaf_index(),
            LeafIndex::from(0u32)
        );
    } else {
        unreachable!("Expected a StagedProposal.");
    }

    // Charlie commits
    let (queued_messages, _welcome) = charlie_group
        .commit_to_pending_proposals(crypto)
        .expect("Could not commit proposal");

<<<<<<< HEAD
    let _events = charlie_group
        .process_message(queued_messages.into(), crypto)
        .expect("Could not process messages");
=======
    let unverified_message = charlie_group
        .parse_message(queued_messages.into(), crypto)
        .expect("Could not parse message.");
    let charlie_processed_message = charlie_group
        .process_unverified_message(unverified_message, None, crypto)
        .expect("Could not process unverified message.");

    // Check that we receive the correct proposal
    if let ProcessedMessage::StagedCommitMessage(staged_commit) = charlie_processed_message {
        let remove = staged_commit
            .remove_proposals()
            .next()
            .expect("Expected a proposal.");
        // Check that Bob was removed
        // TODO #541: Replace this with the adequate API call
        assert_eq!(remove.remove_proposal().removed(), 1u32);
        // Check that Alice removed Bob
        // TODO #541: Replace this with the adequate API call
        assert_eq!(remove.sender().to_leaf_index(), LeafIndex::from(0u32));
    } else {
        unreachable!("Expected a StagedCommit.");
    }
>>>>>>> 3f75a1d5

    // TODO #524: Check that Alice removed Bob
}

ctest_ciphersuites!(export_secret, test(ciphersuite_name: CiphersuiteName) {

    let crypto = &OpenMlsRustCrypto::default();
    let ciphersuite = Config::ciphersuite(ciphersuite_name).unwrap();
    let group_id = GroupId::from_slice(b"Test Group");



    // Generate credential bundles
    let alice_credential = generate_credential_bundle(
            crypto,
            "Alice".into(),
            CredentialType::Basic,
            ciphersuite.signature_scheme(),
        )
        .unwrap();

    // Generate KeyPackages
    let alice_key_package = generate_key_package_bundle(
            crypto,
            &[ciphersuite.name()],
            &alice_credential,
            vec![],
        )
        .unwrap();

    // Define the managed group configuration
    let managed_group_config = ManagedGroupConfig::builder().wire_format(WireFormat::MlsPlaintext).build();

    // === Alice creates a group ===
    let alice_group = ManagedGroup::new(


        crypto,
        &managed_group_config,
        group_id,
        &alice_key_package.hash(crypto).expect("Could not hash KeyPackage."),
    )
    .unwrap();

    assert!(
        alice_group
            .export_secret(crypto, "test1", &[], ciphersuite.hash_length())
            .unwrap()
            != alice_group
            .export_secret(crypto, "test2", &[], ciphersuite.hash_length())
            .unwrap()
    );
    assert!(
        alice_group
            .export_secret(crypto, "test", &[0u8], ciphersuite.hash_length())
            .unwrap()
            != alice_group
                .export_secret(crypto, "test", &[1u8], ciphersuite.hash_length())
                .unwrap()
    )
});

#[test]
fn test_invalid_plaintext() {
    let ciphersuite_name = Ciphersuite::default().name();
    let ciphersuite = Config::ciphersuite(ciphersuite_name).unwrap();

    // Some basic setup functions for the managed group.
    let managed_group_config = ManagedGroupConfig::builder()
        .wire_format(WireFormat::MlsPlaintext)
        .padding_size(10)
        .build();

    let number_of_clients = 20;
    let setup = ManagedTestSetup::new(
        managed_group_config,
        number_of_clients,
        CodecUse::StructMessages,
    );
    // Create a basic group with more than 4 members to create a tree with intermediate nodes.
    let group_id = setup.create_random_group(10, ciphersuite).unwrap();
    let mut groups = setup.groups.borrow_mut();
    let group = groups.get_mut(&group_id).unwrap();

    let (_, client_id) = &group
        .members
        .iter()
        .find(|(index, _)| index == &0)
        .unwrap()
        .clone();

    let clients = setup.clients.borrow();
    let client = clients.get(client_id).unwrap().borrow();

    let (mls_message, _welcome_option) = client
        .self_update(Commit, &group_id, None)
        .expect("error creating self update");

    drop(client);
    drop(clients);

    // Tamper with the message such that signature verification fails
    // Once #574 is addressed the new function from there should be used to manipulate the signature.
    // Right now the membership tag is verified first, wihich yields `VerificationError::InvalidMembershipTag`
    // error instead of a `CredentialError:InvalidSignature`.
    let mut msg_invalid_signature = mls_message.clone();
    if let MlsMessageOut::Plaintext(ref mut pt) = msg_invalid_signature {
        pt.invalidate_signature()
    };

    let error = setup
        .distribute_to_members(client_id, group, &msg_invalid_signature)
        .expect_err("No error when distributing message with invalid signature.");

    assert_eq!(
<<<<<<< HEAD
        ClientError::ManagedGroupError(ManagedGroupError::Group(MlsGroupError::MlsPlaintextError(
            MlsPlaintextError::CredentialError(CredentialError::InvalidSignature)
=======
        ClientError::ManagedGroupError(ManagedGroupError::Group(MlsGroupError::ValidationError(
            ValidationError::MlsPlaintextError(MlsPlaintextError::VerificationError(
                VerificationError::InvalidMembershipTag
            ))
>>>>>>> 3f75a1d5
        ))),
        error
    );

    // Tamper with the message such that sender lookup fails
    let mut msg_invalid_sender = mls_message;
    match &mut msg_invalid_sender {
        MlsMessageOut::Plaintext(pt) => pt.set_sender(Sender {
            sender_type: pt.sender().sender_type,
            sender: LeafIndex::from(group.members.len() + 1),
        }),
        MlsMessageOut::Ciphertext(_) => panic!("This should be a plaintext!"),
    };

    let error = setup
        .distribute_to_members(client_id, group, &msg_invalid_sender)
        .expect_err("No error when distributing message with invalid signature.");

    assert_eq!(
<<<<<<< HEAD
        ClientError::ManagedGroupError(ManagedGroupError::Group(MlsGroupError::MlsPlaintextError(
            MlsPlaintextError::UnknownSender
        ))),
=======
        ClientError::ManagedGroupError(ManagedGroupError::Group(
            MlsGroupError::FramingValidationError(FramingValidationError::UnknownMember)
        )),
>>>>>>> 3f75a1d5
        error
    );
}<|MERGE_RESOLUTION|>--- conflicted
+++ resolved
@@ -278,11 +278,6 @@
         .commit_to_pending_proposals(crypto)
         .expect("Could not commit proposal");
 
-<<<<<<< HEAD
-    let _events = charlie_group
-        .process_message(queued_messages.into(), crypto)
-        .expect("Could not process messages");
-=======
     let unverified_message = charlie_group
         .parse_message(queued_messages.into(), crypto)
         .expect("Could not parse message.");
@@ -305,7 +300,6 @@
     } else {
         unreachable!("Expected a StagedCommit.");
     }
->>>>>>> 3f75a1d5
 
     // TODO #524: Check that Alice removed Bob
 }
@@ -421,15 +415,10 @@
         .expect_err("No error when distributing message with invalid signature.");
 
     assert_eq!(
-<<<<<<< HEAD
-        ClientError::ManagedGroupError(ManagedGroupError::Group(MlsGroupError::MlsPlaintextError(
-            MlsPlaintextError::CredentialError(CredentialError::InvalidSignature)
-=======
         ClientError::ManagedGroupError(ManagedGroupError::Group(MlsGroupError::ValidationError(
             ValidationError::MlsPlaintextError(MlsPlaintextError::VerificationError(
                 VerificationError::InvalidMembershipTag
             ))
->>>>>>> 3f75a1d5
         ))),
         error
     );
@@ -449,15 +438,9 @@
         .expect_err("No error when distributing message with invalid signature.");
 
     assert_eq!(
-<<<<<<< HEAD
-        ClientError::ManagedGroupError(ManagedGroupError::Group(MlsGroupError::MlsPlaintextError(
-            MlsPlaintextError::UnknownSender
-        ))),
-=======
         ClientError::ManagedGroupError(ManagedGroupError::Group(
             MlsGroupError::FramingValidationError(FramingValidationError::UnknownMember)
         )),
->>>>>>> 3f75a1d5
         error
     );
 }