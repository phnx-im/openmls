--- conflicted
+++ resolved
@@ -124,12 +124,8 @@
 use crate::framing::MlsPlaintextTbmPayload;
 use crate::messages::PathSecret;
 use crate::tree::secret_tree::SecretTree;
-<<<<<<< HEAD
 use crate::treesync::LeafIndex;
 use crate::{ciphersuite::Mac, group::GroupContext, prelude::MembershipTag};
-=======
-use crate::{ciphersuite::Mac, prelude::MembershipTag};
->>>>>>> 3f75a1d5
 use crate::{
     ciphersuite::{AeadKey, AeadNonce, Ciphersuite, Secret},
     config::ProtocolVersion,
@@ -170,30 +166,11 @@
     }
 }
 
-<<<<<<< HEAD
 impl From<PathSecret> for CommitSecret {
     fn from(path_secret: PathSecret) -> Self {
         CommitSecret {
             secret: path_secret.secret(),
         }
-=======
-impl From<Secret> for CommitSecret {
-    fn from(secret: Secret) -> Self {
-        Self { secret }
-    }
-}
-
-impl CommitSecret {
-    pub(crate) fn new(
-        ciphersuite: &Ciphersuite,
-        backend: &impl OpenMlsCryptoProvider,
-        path_secret: &Secret,
-    ) -> Result<Self, CryptoError> {
-        let secret =
-            path_secret.kdf_expand_label(backend, "path", &[], ciphersuite.hash_length())?;
-
-        Ok(Self { secret })
->>>>>>> 3f75a1d5
     }
 }
 
