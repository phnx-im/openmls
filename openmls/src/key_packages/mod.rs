//! # Key Packages
//!
//! Key packages are pre-published public keys that provide some information
//! about a user in order to facilitate the asynchronous addition of clients to
//! a group.
//!
//! A key package object specifies:
//!
//! - A **protocol version** and ciphersuite that the client supports
//! - A **public key** that others can use for key agreement
//! - A **credential** authenticating the client's application-layer identity
//! - A list of **extensions** for the key package (see
//!   [Extensions](`mod@crate::extensions`) for details)
//!
//! Key packages are intended to be used only once and SHOULD NOT be reused
//! except in case of last resort, i.e. if there's no other key package
//! available. Clients MAY generate and publish multiple KeyPackages to support
//! multiple ciphersuites.
//!
//! The value for HPKE init key MUST be a public key for the asymmetric
//! encryption scheme defined by ciphersuite, and it MUST be unique among the
//! set of key packages created by this client. The whole structure is signed
//! using the client's signature key. A key package object with an invalid
//! signature field is considered malformed.
//!
//! ## Creating key package bundles
//!
//! Key package bundles are key packages including their private key. A key
//! package bundle can be created as follows:
//!
//! ```
//! use openmls::prelude::*;
//! use openmls_rust_crypto::OpenMlsRustCrypto;
//! use openmls_basic_credential::OpenMlsBasicCredential;
//!
//! let ciphersuite = Ciphersuite::MLS_128_DHKEMX25519_AES128GCM_SHA256_Ed25519;
//! let backend = OpenMlsRustCrypto::default();
//!
//! let credential =
//!     OpenMlsBasicCredential::new(ciphersuite.signature_algorithm(), "identity".into())
//!         .expect("Error generating a signature key pair.");
//! let key_package = KeyPackage::builder()
//!     .build(
//!         CryptoConfig {
//!             ciphersuite,
//!             version: ProtocolVersion::default(),
//!         },
//!         &backend,
//!         &credential,
//!         &credential,
//!     )
//!     .unwrap();
//! ```
//!
//! See [`KeyPackage`] for more details and other ways to create key packages.
//!
//! ## Loading key packages
//!
//! When getting key packages from another user the serialized bytes are parsed
//! as follows;
//!
//! ```
//! use openmls::prelude::*;
//! use openmls::test_utils::hex_to_bytes;
//! use openmls_rust_crypto::OpenMlsRustCrypto;
//!
//! let backend = OpenMlsRustCrypto::default();
//! let ciphersuite = Ciphersuite::MLS_128_DHKEMX25519_AES128GCM_SHA256_Ed25519;
//!
//! let key_package_bytes = hex_to_bytes(
//!         "00010003205D1DEB647BB5BDBB417022D1161076275ED861BD427B10DD07AC0233ED\
//!         D1D54F20428F4A2DAE538BD64154892A1A2C85D0F6888CE9977E09AC53DCB3471DECD\
//!         F6120DFC735AD28400BD79EFC8043B326D90A75A7B66F2A36EEDE79E3620A885E1825\
//!         0001055361736861020001060001000200030200010C0001000200030004000500070\
//!         200010100000000643170770000000064A03C87004040033B4FCBCC85D1AFE86241E8\
//!         5CECB2B496C9D7F8CE98BEDDBDFFC02EB2CA54BC881A84CA800345005BB2622EDC377\
//!         B54F223E160BFC872D5FEA2287E16A44703004040D33B9F1DA0F86C78855036B5FADD\
//!         35983E14188A0798B455211654E594E3955026CD1AD275D284CA8FBEA5356A0BA4C6F\
//!         799707C0046C05FBF52FF1FC1E9640A");
//!
//! let key_package_in = KeyPackageIn::tls_deserialize(&mut key_package_bytes.as_slice())
//!     .expect("Could not deserialize KeyPackage");
//!
//! let key_package = key_package_in
//!     .validate(backend.crypto())
//!     .expect("Invalid KeyPackage");
//! ```
//!
//! See [`KeyPackage`] for more details on how to use key packages.

use crate::{
    ciphersuite::{
        hash_ref::{make_key_package_ref, KeyPackageRef},
        signable::*,
        *,
    },
    error::LibraryError,
    extensions::ExtensionType,
    extensions::Extensions,
    group::config::CryptoConfig,
    treesync::{
        node::{
            encryption_keys::EncryptionKeyPair,
            leaf_node::{Capabilities, LeafNodeSource, Lifetime, NewLeafNodeParams, TreeInfoTbs},
        },
        LeafNode,
    },
    versions::ProtocolVersion,
};
use openmls_traits::{
    credential::OpenMlsCredential,
    crypto::OpenMlsCrypto,
    key_store::{MlsEntity, MlsEntityId, OpenMlsKeyStore},
    signatures::Signer,
    types::Ciphersuite,
    OpenMlsCryptoProvider,
};
use serde::{Deserialize, Serialize};
use tls_codec::{Serialize as TlsSerializeTrait, TlsSerialize, TlsSize};

#[cfg(test)]
use crate::treesync::node::encryption_keys::EncryptionKey;

// Private
use errors::*;

// Public
pub mod errors;
pub mod key_package_in;

// Tests
#[cfg(test)]
pub(crate) mod test_key_packages;

// Public types
pub use key_package_in::KeyPackageIn;

/// The unsigned payload of a key package.
/// Any modification must happen on this unsigned struct. Use `sign` to get a
/// signed key package.
///
/// ```text
/// struct {
///     ProtocolVersion version;
///     CipherSuite cipher_suite;
///     HPKEPublicKey init_key;
///     LeafNode leaf_node;
///     Extension extensions<V>;
/// } KeyPackageTBS;
/// ```
#[derive(Debug, Clone, PartialEq, TlsSize, TlsSerialize, Serialize, Deserialize)]
struct KeyPackageTbs {
    protocol_version: ProtocolVersion,
    ciphersuite: Ciphersuite,
    init_key: HpkePublicKey,
    leaf_node: LeafNode,
    extensions: Extensions,
}

impl Signable for KeyPackageTbs {
    type SignedOutput = KeyPackage;

    fn unsigned_payload(&self) -> Result<Vec<u8>, tls_codec::Error> {
        self.tls_serialize_detached()
    }

    fn label(&self) -> &str {
        SIGNATURE_KEY_PACKAGE_LABEL
    }
}

impl From<KeyPackage> for KeyPackageTbs {
    fn from(kp: KeyPackage) -> Self {
        kp.payload
    }
}

/// The key package struct.
#[derive(Debug, Clone, Serialize, Deserialize, TlsSize, TlsSerialize)]
pub struct KeyPackage {
    payload: KeyPackageTbs,
    signature: Signature,
}

impl PartialEq for KeyPackage {
    fn eq(&self, other: &Self) -> bool {
        // We ignore the signature in the comparison. The same key package
        // may have different, valid signatures.
        self.payload == other.payload
    }
}

impl SignedStruct<KeyPackageTbs> for KeyPackage {
    fn from_payload(payload: KeyPackageTbs, signature: Signature) -> Self {
        Self { payload, signature }
    }
}

const SIGNATURE_KEY_PACKAGE_LABEL: &str = "KeyPackageTBS";

impl MlsEntity for KeyPackage {
    const ID: MlsEntityId = MlsEntityId::KeyPackage;
}

/// Helper struct containing the results of building a new [`KeyPackage`].
pub(crate) struct KeyPackageCreationResult {
    pub key_package: KeyPackage,
    pub encryption_keypair: EncryptionKeyPair,
    pub init_private_key: Vec<u8>,
}

// Public `KeyPackage` functions.
impl KeyPackage {
    /// Create a key package builder.
    ///
    /// This is provided for convenience. You can also use [`KeyPackageBuilder::new`].
    pub fn builder() -> KeyPackageBuilder {
        KeyPackageBuilder::new()
    }

    /// Create a new key package for the given `ciphersuite` and `identity`.
    pub(crate) fn create<KeyStore: OpenMlsKeyStore>(
        config: CryptoConfig,
        backend: &impl OpenMlsCryptoProvider<KeyStoreProvider = KeyStore>,
        signer: &impl Signer,
        credential_with_key: &dyn openmls_traits::credential::OpenMlsCredential,
        extensions: Extensions,
        leaf_node_capabilities: Capabilities,
        leaf_node_extensions: Extensions,
    ) -> Result<KeyPackageCreationResult, KeyPackageNewError<KeyStore::Error>> {
        if config.ciphersuite.signature_algorithm() != signer.signature_scheme() {
            return Err(KeyPackageNewError::CiphersuiteSignatureSchemeMismatch);
        }

        // Create a new HPKE key pair
        let ikm = Secret::random(config.ciphersuite, backend, config.version)
            .map_err(LibraryError::unexpected_crypto_error)?;
        let init_key = backend
            .crypto()
            .derive_hpke_keypair(config.ciphersuite.hpke_config(), ikm.as_slice());
        let (key_package, encryption_keypair) = Self::new_from_keys(
            config,
            backend,
            signer,
            credential_with_key,
            extensions,
            leaf_node_capabilities,
            leaf_node_extensions,
            init_key.public,
        )?;

        Ok(KeyPackageCreationResult {
            key_package,
            encryption_keypair,
            init_private_key: init_key.private,
        })
    }

    /// Create a new key package for the given `ciphersuite` and `identity`.
    ///
    /// The HPKE init key must have been generated before and the private part
    /// has to be stored in the key store.
    ///
    /// This function returns the new [`KeyPackage`] as well as the
    /// encryption key ([`HpkeKeyPair`]) of the leaf node.
    ///
    /// The caller is responsible for storing the new values.
    #[allow(clippy::too_many_arguments)]
    fn new_from_keys<KeyStore: OpenMlsKeyStore>(
        config: CryptoConfig,
        backend: &impl OpenMlsCryptoProvider<KeyStoreProvider = KeyStore>,
        signer: &impl Signer,
        credential_with_key: &dyn OpenMlsCredential,
        extensions: Extensions,
        capabilities: Capabilities,
        leaf_node_extensions: Extensions,
        init_key: Vec<u8>,
    ) -> Result<(Self, EncryptionKeyPair), KeyPackageNewError<KeyStore::Error>> {
        // We don't need the private key here. It's stored in the key store for
        // use later when creating a group with this key package.

        let new_leaf_node_params = NewLeafNodeParams {
            config,
            leaf_node_source: LeafNodeSource::KeyPackage(Lifetime::default()),
            credential_with_key,
            capabilities,
            extensions: leaf_node_extensions,
            tree_info_tbs: TreeInfoTbs::KeyPackage,
        };

        let (leaf_node, encryption_key_pair) =
            LeafNode::new(backend, signer, new_leaf_node_params)?;

        let key_package_tbs = KeyPackageTbs {
            protocol_version: config.version,
            ciphersuite: config.ciphersuite,
            init_key: init_key.into(),
            leaf_node,
            extensions,
        };

        let key_package = key_package_tbs.sign(signer)?;

        Ok((key_package, encryption_key_pair))
    }

    /// Delete this key package and its private key from the key store.
    pub fn delete<KeyStore: OpenMlsKeyStore>(
        &self,
        backend: &impl OpenMlsCryptoProvider<KeyStoreProvider = KeyStore>,
    ) -> Result<(), KeyStore::Error> {
        backend
            .key_store()
            .delete::<Self>(self.hash_ref(backend.crypto()).unwrap().as_slice())?;
        backend
            .key_store()
            .delete::<HpkePrivateKey>(self.hpke_init_key().as_slice())
    }

    /// Get a reference to the extensions of this key package.
    pub fn extensions(&self) -> &Extensions {
        &self.payload.extensions
    }

    /// Check whether the this key package supports all the required extensions
    /// in the provided list.
    pub fn check_extension_support(
        &self,
        required_extensions: &[ExtensionType],
    ) -> Result<(), KeyPackageExtensionSupportError> {
        for required_extension in required_extensions.iter() {
            if !self.extensions().contains(*required_extension) {
                return Err(KeyPackageExtensionSupportError::UnsupportedExtension);
            }
        }

        Ok(())
    }

    /// Compute the [`KeyPackageRef`] of this [`KeyPackage`].
    /// The [`KeyPackageRef`] is used to identify a new member that should get
    /// added to a group.
    pub fn hash_ref(&self, backend: &impl OpenMlsCrypto) -> Result<KeyPackageRef, LibraryError> {
        make_key_package_ref(
            &self
                .tls_serialize_detached()
                .map_err(LibraryError::missing_bound_check)?,
            self.payload.ciphersuite,
            backend,
        )
        .map_err(LibraryError::unexpected_crypto_error)
    }

    /// Get the [`Ciphersuite`].
    pub fn ciphersuite(&self) -> Ciphersuite {
        self.payload.ciphersuite
    }

    /// Get the [`LeafNode`] reference.
    pub fn leaf_node(&self) -> &LeafNode {
        &self.payload.leaf_node
    }

    /// Get the public HPKE init key of this key package.
    pub fn hpke_init_key(&self) -> &HpkePublicKey {
        &self.payload.init_key
    }
}

/// Crate visible `KeyPackage` functions.
impl KeyPackage {
    /// Get the `ProtocolVersion`.
    pub(crate) fn protocol_version(&self) -> ProtocolVersion {
        self.payload.protocol_version
    }
}

/// Helpers for testing.
#[cfg(any(feature = "test-utils", test))]
#[allow(clippy::too_many_arguments)]
impl KeyPackage {
    /// Generate a new key package with a given init key
    pub fn new_from_init_key<KeyStore: OpenMlsKeyStore>(
        config: CryptoConfig,
        backend: &impl OpenMlsCryptoProvider<KeyStoreProvider = KeyStore>,
        signer: &impl Signer,
        credential_with_key: &dyn OpenMlsCredential,
        extensions: Extensions,
        leaf_node_capabilities: Capabilities,
        leaf_node_extensions: Extensions,
        init_key: Vec<u8>,
    ) -> Result<Self, KeyPackageNewError<KeyStore::Error>> {
        let (key_package, encryption_key_pair) = Self::new_from_keys(
            config,
            backend,
            signer,
            credential_with_key,
            extensions,
            leaf_node_capabilities,
            leaf_node_extensions,
            init_key,
        )?;

        // Store the key package in the key store with the hash reference as id
        // for retrieval when parsing welcome messages.
        backend
            .key_store()
            .store(
                key_package.hash_ref(backend.crypto())?.as_slice(),
                &key_package,
            )
            .map_err(KeyPackageNewError::KeyStoreError)?;

        // Store the encryption key pair in the key store.
        encryption_key_pair
            .write_to_key_store(backend)
            .map_err(KeyPackageNewError::KeyStoreError)?;

        Ok(key_package)
    }

    /// Create new key package with a leaf node encryption key set to the
    /// provided `encryption_key`.
    #[cfg(test)]
    #[allow(clippy::too_many_arguments)]
    pub(crate) fn new_from_encryption_key<KeyStore: OpenMlsKeyStore>(
        config: CryptoConfig,
        backend: &impl OpenMlsCryptoProvider<KeyStoreProvider = KeyStore>,
        signer: &impl Signer,
        credential: &dyn OpenMlsCredential,
        extensions: Extensions,
        leaf_node_capabilities: Capabilities,
        leaf_node_extensions: Extensions,
        encryption_key: EncryptionKey,
    ) -> Result<Self, KeyPackageNewError<KeyStore::Error>> {
        // Create a new HPKE init key pair
        let ikm = Secret::random(config.ciphersuite, backend, config.version).unwrap();
        let init_key = backend
            .crypto()
            .derive_hpke_keypair(config.ciphersuite.hpke_config(), ikm.as_slice());

        // Store the private part of the init_key into the key store.
        // The key is the public key.
        backend
            .key_store()
            .store::<HpkePrivateKey>(&init_key.public, &init_key.private.into())
            .map_err(KeyPackageNewError::KeyStoreError)?;

        // We don't need the private key here. It's stored in the key store for
        // use later when creating a group with this key package.
        let leaf_node = LeafNode::create_new_with_key(
            encryption_key,
            credential,
            LeafNodeSource::KeyPackage(Lifetime::default()),
            leaf_node_capabilities,
            leaf_node_extensions,
            TreeInfoTbs::KeyPackage,
            signer,
        )
        .unwrap();

        let key_package = KeyPackageTbs {
            protocol_version: config.version,
            ciphersuite: config.ciphersuite,
            init_key: init_key.public.into(),
            leaf_node,
            extensions,
        };

        let key_package = key_package.sign(signer)?;

        // Store the key package in the key store with the hash reference as id
        // for retrieval when parsing welcome messages.
        backend
            .key_store()
            .store(
                key_package.hash_ref(backend.crypto())?.as_slice(),
                &key_package,
            )
            .map_err(KeyPackageNewError::KeyStoreError)?;

        Ok(key_package)
    }

    pub fn into_with_init_key(
        self,
        config: CryptoConfig,
        signer: &impl Signer,
        init_key: Vec<u8>,
    ) -> Result<Self, SignatureError> {
        let key_package_tbs = KeyPackageTbs {
            protocol_version: config.version,
            ciphersuite: config.ciphersuite,
            init_key: init_key.into(),
            leaf_node: self.leaf_node().clone(),
            extensions: self.extensions().clone(),
        };

        key_package_tbs.sign(signer)
    }

    /// Resign this key package with another credential.
<<<<<<< HEAD
    pub fn resign(
        mut self,
        signer: &impl Signer,
        credential: openmls_traits::types::credential::Credential,
    ) -> Self {
        self.payload.leaf_node.set_credential(credential);
=======
    pub fn resign(mut self, signer: &impl Signer, credential_with_key: CredentialWithKey) -> Self {
        self.payload
            .leaf_node
            .set_credential(credential_with_key.credential.clone());
        self.payload
            .leaf_node
            .set_signature_key(credential_with_key.signature_key.clone());

        self.payload
            .leaf_node
            .resign(signer, credential_with_key, TreeInfoTbs::KeyPackage);

>>>>>>> 8cf7f0cb
        self.payload.sign(signer).unwrap()
    }

    /// Replace the public key in the KeyPackage.
    pub fn set_public_key(&mut self, public_key: HpkePublicKey) {
        self.payload.init_key = public_key
    }

    /// Replace the version in the KeyPackage.
    pub fn set_version(&mut self, version: ProtocolVersion) {
        self.payload.protocol_version = version
    }

    /// Replace the ciphersuite in the KeyPackage.
    pub fn set_ciphersuite(&mut self, ciphersuite: Ciphersuite) {
        self.payload.ciphersuite = ciphersuite
    }

    /// Set the [`LeafNode`].
    pub fn set_leaf_node(&mut self, leaf_node: LeafNode) {
        self.payload.leaf_node = leaf_node;
    }
}

/// Builder that helps creating (and configuring) a [`KeyPackage`].
#[derive(Default, Debug, Clone, Serialize, Deserialize)]
pub struct KeyPackageBuilder {
    key_package_extensions: Option<Extensions>,
    leaf_node_capabilities: Option<Capabilities>,
    leaf_node_extensions: Option<Extensions>,
}

impl KeyPackageBuilder {
    /// Create a key package builder.
    pub fn new() -> Self {
        Self {
            key_package_extensions: None,
            leaf_node_capabilities: None,
            leaf_node_extensions: None,
        }
    }

    /// Set the key package extensions.
    pub fn key_package_extensions(mut self, extensions: Extensions) -> Self {
        self.key_package_extensions = Some(extensions);
        self
    }

    /// Set the leaf node capabilities.
    pub fn leaf_node_capabilities(mut self, capabilities: Capabilities) -> Self {
        self.leaf_node_capabilities = Some(capabilities);
        self
    }

    /// Set the leaf node extensions.
    pub fn leaf_node_extensions(mut self, extensions: Extensions) -> Self {
        self.leaf_node_extensions = Some(extensions);
        self
    }

    pub(crate) fn build_without_key_storage<KeyStore: OpenMlsKeyStore>(
        self,
        config: CryptoConfig,
        backend: &impl OpenMlsCryptoProvider<KeyStoreProvider = KeyStore>,
        signer: &impl Signer,
        credential_with_key: &dyn OpenMlsCredential,
    ) -> Result<KeyPackageCreationResult, KeyPackageNewError<KeyStore::Error>> {
        KeyPackage::create(
            config,
            backend,
            signer,
            credential_with_key,
            self.key_package_extensions.unwrap_or_default(),
            self.leaf_node_capabilities.unwrap_or_default(),
            self.leaf_node_extensions.unwrap_or_default(),
        )
    }

    /// Finalize and build the key package.
    pub fn build<KeyStore: OpenMlsKeyStore>(
        self,
        config: CryptoConfig,
        backend: &impl OpenMlsCryptoProvider<KeyStoreProvider = KeyStore>,
        signer: &impl Signer,
        credential_with_key: &dyn OpenMlsCredential,
    ) -> Result<KeyPackage, KeyPackageNewError<KeyStore::Error>> {
        let KeyPackageCreationResult {
            key_package,
            encryption_keypair,
            init_private_key,
        } = KeyPackage::create(
            config,
            backend,
            signer,
            credential_with_key,
            self.key_package_extensions.unwrap_or_default(),
            self.leaf_node_capabilities.unwrap_or_default(),
            self.leaf_node_extensions.unwrap_or_default(),
        )?;

        // Store the key package in the key store with the hash reference as id
        // for retrieval when parsing welcome messages.
        backend
            .key_store()
            .store(
                key_package.hash_ref(backend.crypto())?.as_slice(),
                &key_package,
            )
            .map_err(KeyPackageNewError::KeyStoreError)?;

        // Store the encryption key pair in the key store.
        encryption_keypair
            .write_to_key_store(backend)
            .map_err(KeyPackageNewError::KeyStoreError)?;

        // Store the private part of the init_key into the key store.
        // The key is the public key.
        backend
            .key_store()
            .store::<HpkePrivateKey>(
                key_package.hpke_init_key().as_slice(),
                &init_private_key.into(),
            )
            .map_err(KeyPackageNewError::KeyStoreError)?;

        Ok(key_package)
    }
}

/// A [`KeyPackageBundle`] contains a [`KeyPackage`] and the corresponding private
/// key.
#[derive(Debug, Clone, Serialize, Deserialize)]
#[cfg_attr(test, derive(PartialEq))]
pub(crate) struct KeyPackageBundle {
    pub(crate) key_package: KeyPackage,
    pub(crate) private_key: HpkePrivateKey,
}

#[allow(dead_code)]
pub(crate) enum ReadMode {
    DeleteKeys,
    KeepKeys,
}

// Public `KeyPackageBundle` functions.
impl KeyPackageBundle {
    /// Get a reference to the public part of this bundle, i.e. the [`KeyPackage`].
    pub(crate) fn key_package(&self) -> &KeyPackage {
        &self.key_package
    }

    /// Get a reference to the private key.
    pub fn private_key(&self) -> &HpkePrivateKey {
        &self.private_key
    }

    /// Generate a new bundle from the key package and the private key in the
    /// key store.
    pub(crate) fn from_init_key<KeyStore: OpenMlsKeyStore>(
        backend: &impl OpenMlsCryptoProvider<KeyStoreProvider = KeyStore>,
        key_package: KeyPackage,
        delete: ReadMode,
    ) -> Result<Self, KeyPackageNewError<KeyStore::Error>> {
        let private_key = backend
            .key_store()
            .read::<HpkePrivateKey>(key_package.hpke_init_key().as_slice())
            .ok_or(KeyPackageNewError::MissingPrivateKey)?;

        if matches!(delete, ReadMode::DeleteKeys) {
            // Delete the [`KeyPackage`] and the corresponding private key from the
            // key store
            key_package
                .delete(backend)
                .map_err(|e| KeyPackageNewError::KeyStoreError(e))?;
        }

        Ok(Self {
            key_package,
            private_key,
        })
    }
}

#[cfg(test)]
impl KeyPackageBundle {
    pub(crate) fn new(
        backend: &impl OpenMlsCryptoProvider,
        signer: &impl Signer,
        ciphersuite: Ciphersuite,
        credential: &dyn OpenMlsCredential,
    ) -> Self {
        let key_package = KeyPackage::builder()
            .build(
                CryptoConfig {
                    ciphersuite,
                    version: ProtocolVersion::default(),
                },
                backend,
                signer,
                credential,
            )
            .unwrap();
        let private_key = backend
            .key_store()
            .read::<HpkePrivateKey>(key_package.hpke_init_key().as_slice())
            .unwrap();
        Self {
            key_package,
            private_key,
        }
    }
}<|MERGE_RESOLUTION|>--- conflicted
+++ resolved
@@ -270,7 +270,7 @@
         config: CryptoConfig,
         backend: &impl OpenMlsCryptoProvider<KeyStoreProvider = KeyStore>,
         signer: &impl Signer,
-        credential_with_key: &dyn OpenMlsCredential,
+        credential: &dyn OpenMlsCredential,
         extensions: Extensions,
         capabilities: Capabilities,
         leaf_node_extensions: Extensions,
@@ -282,7 +282,7 @@
         let new_leaf_node_params = NewLeafNodeParams {
             config,
             leaf_node_source: LeafNodeSource::KeyPackage(Lifetime::default()),
-            credential_with_key,
+            credential: Box::new(credential),
             capabilities,
             extensions: leaf_node_extensions,
             tree_info_tbs: TreeInfoTbs::KeyPackage,
@@ -500,27 +500,18 @@
     }
 
     /// Resign this key package with another credential.
-<<<<<<< HEAD
-    pub fn resign(
-        mut self,
-        signer: &impl Signer,
-        credential: openmls_traits::types::credential::Credential,
-    ) -> Self {
-        self.payload.leaf_node.set_credential(credential);
-=======
-    pub fn resign(mut self, signer: &impl Signer, credential_with_key: CredentialWithKey) -> Self {
+    pub fn resign(mut self, signer: &impl Signer, credential: &dyn OpenMlsCredential) -> Self {
         self.payload
             .leaf_node
-            .set_credential(credential_with_key.credential.clone());
+            .set_credential(credential.credential());
         self.payload
             .leaf_node
-            .set_signature_key(credential_with_key.signature_key.clone());
+            .set_signature_key(credential.public_key().into());
 
         self.payload
             .leaf_node
-            .resign(signer, credential_with_key, TreeInfoTbs::KeyPackage);
-
->>>>>>> 8cf7f0cb
+            .resign(signer, credential, TreeInfoTbs::KeyPackage);
+
         self.payload.sign(signer).unwrap()
     }
 
