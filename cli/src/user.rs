--- conflicted
+++ resolved
@@ -272,20 +272,6 @@
         let mut group_aad = group_id.to_vec();
         group_aad.extend(b" AAD");
         let kpb = self.identity.borrow_mut().update(&self.crypto);
-<<<<<<< HEAD
-        let mut config = MlsGroupConfig::default();
-        config.add_ratchet_tree_extension = true;
-        let mls_group = MlsGroup::new(
-            group_id,
-            CIPHERSUITE,
-            &self.crypto,
-            kpb,
-            config,
-            None, /* Initial PSK */
-            None, /* MLS version */
-        )
-        .unwrap();
-=======
         let config = MlsGroupConfig {
             add_ratchet_tree_extension: true,
             ..Default::default()
@@ -294,7 +280,6 @@
             .with_config(config)
             .build(&self.crypto)
             .unwrap();
->>>>>>> 3f75a1d5
         let group = Group {
             group_id: group_id.to_vec(),
             group_name: name.clone(),
