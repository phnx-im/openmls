# OpenMLS [![OpenMLS Chat][chat-image]][chat-link]

[![Tests & Checks](https://github.com/openmls/openmls/actions/workflows/tests.yml/badge.svg)](https://github.com/openmls/openmls/actions/workflows/tests.yml)
[![ARM64 Build Status](https://cloud.drone.io/api/badges/openmls/openmls/status.svg?ref=refs/heads/main)](https://cloud.drone.io/openmls/openmls)
[![Deploy Docs](https://github.com/openmls/openmls/workflows/Deploy%20Docs/badge.svg)](https://openmls.github.io/openmls/openmls/index.html)
[![codecov](https://codecov.io/gh/openmls/openmls/branch/main/graph/badge.svg?token=5SDRDRTZI0)](https://codecov.io/gh/openmls/openmls)
[![OpenMLS List][list-image]][list-link]
[![Docs][docs-main-badge]][docs-main-link]
![Rust Version][rustc-image]

A WIP Rust implementation of [Messaging Layer Security](https://github.com/mlswg/mls-protocol/blob/master/draft-ietf-mls-protocol.md) based on draft 9+.

### Supported ciphersuites

- MLS10_128_HPKEX25519_AES128GCM_SHA256_Ed25519 (MTI)
- MLS10_128_DHKEMP256_AES128GCM_SHA256_P256
- MLS10_128_HPKEX25519_CHACHA20POLY1305_SHA256_Ed25519

### Supported platforms

OpenMLS is built and tested on the Github CI for the following rust targets.

- x86_64-unknown-linux-gnu
- i686-unknown-linux-gnu
- x86_64-pc-windows-msvc
- i686-pc-windows-msvc
- x86_64-apple-darwin

Additionally, we're building and testing aarch64-unknown-linux-gnu on
[drone.io](https://cloud.drone.io/openmls/openmls).

The Github CI also builds (but doesn't test) the following rust targets.

- aarch64-apple-darwin
- aarch64-unknown-linux-gnu
- aarch64-linux-android
- aarch64-apple-ios
- aarch64-apple-ios-sim
- wasm32-unknown-unknown

<<<<<<< HEAD
OpenMLS does not support 16 bit platforms.
=======
OpenMLS only supports 32 and 64 bit platforms.
>>>>>>> 5f6702d9

### Dependencies

#### Cryptography

OpenMLS does not implement its own cryptographic primitives.
Instead, it relies on existing implementations of the cryptographic primitives used.
There are two different cryptography backends implemented right now.
But consumers can bring their own implementation.
See [traits](./traits/Readme.md) for more details.

## Development

OpenMLS requires at least Rust 1.56.0.

### Build

- run `cargo build`

### Test

- run `cargo test`

### Benchmark

- run `cargo bench`

## Workspace

This repository is a cargo workspace with the OpenMLS library as the main component.

In order to use OpenMLS an implementation of the [traits](./traits/Readme.md) is required.
This repository provides two default implementations

- [Rust Crypto](./openmls_rust_crypto/Readme.md)
- [Evercrypt](./evercrypt_backend/Readme.md)

It further holds the following crates that are used for testing.

### Delivery Service

A basic [delivery service](https://messaginglayersecurity.rocks/mls-architecture/draft-ietf-mls-architecture.html#name-delivery-service) can be found in [delivery-service/ds](./delivery-service/ds/).
To interact with the delivery service the [ds-lib](./delivery-service/ds-lib/) provides the necessary types.

### Command line Client

A basic command line client can be found in [cli](./cli).
Note that this is a PoC for testing and must not be used for anything else.

---

## License

OpenMLS is licensed under the MIT license. The license can be found [here](https://github.com/openmls/openmls/LICENSE).

## Contributing

OpenMLS welcomes contributions! Before contributing, please read the [contributing guidelines](CONTRIBUTING.md) carefully.
You can start by looking at the [open issues](https://github.com/openmls/openmls/issues) or join the discussion on [GitHub discussions](https://github.com/openmls/openmls/discussions) or [Zulip](https://openmls.zulipchat.com/).

## Code of conduct

OpenMLS adheres to the [Contributor Covenant](https://www.contributor-covenant.org/) Code of Coduct. Please read the [Code of Conduct](CODE_OF_CONDUCT.md) carefully.

[chat-image]: https://img.shields.io/badge/zulip-join_chat-blue.svg
[chat-link]: https://openmls.zulipchat.com
[list-image]: https://img.shields.io/badge/mailing-list-blue.svg
[list-link]: https://groups.google.com/u/0/g/openmls-dev
[rustc-image]: https://img.shields.io/badge/rustc-1.56+-blue.svg
[docs-main-badge]: https://img.shields.io/badge/docs-main-blue.svg
[docs-main-link]: https://openmls.tech/openmls/openmls/index.html<|MERGE_RESOLUTION|>--- conflicted
+++ resolved
@@ -38,11 +38,7 @@
 - aarch64-apple-ios-sim
 - wasm32-unknown-unknown
 
-<<<<<<< HEAD
-OpenMLS does not support 16 bit platforms.
-=======
 OpenMLS only supports 32 and 64 bit platforms.
->>>>>>> 5f6702d9
 
 ### Dependencies
 
