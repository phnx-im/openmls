--- conflicted
+++ resolved
@@ -4,19 +4,6 @@
 #[macro_use]
 mod utils;
 
-<<<<<<< HEAD
-//use std::convert::TryFrom;
-//use test_macros::ctest;
-use utils::managed_utils::*;
-
-//ctest!(decryption_key_index_computation {
-#[test]
-fn test_decryption_key_index_computation() {
-    for ciphersuite_name in Config::supported_ciphersuite_names() {
-        //let ciphersuite_name = CiphersuiteName::try_from(_ciphersuite_code).unwrap();
-        println!("Testing ciphersuite {:?}", ciphersuite_name);
-        let ciphersuite = Config::ciphersuite(*ciphersuite_name).unwrap();
-=======
 use std::convert::TryFrom;
 use utils::managed_utils::*;
 
@@ -24,7 +11,6 @@
     let ciphersuite_name = CiphersuiteName::try_from(param).unwrap();
     println!("Testing ciphersuite {:?}", ciphersuite_name);
     let ciphersuite = Config::ciphersuite(ciphersuite_name).unwrap();
->>>>>>> a454a5a6
 
         // Some basic setup functions for the managed group.
         let handshake_message_format = HandshakeMessageFormat::Plaintext;
@@ -81,4 +67,4 @@
         setup.check_group_states(group);
         //});
     }
-}+);